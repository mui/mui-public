{
  "name": "@mui/internal-code-infra",
  "version": "0.0.1",
  "description": "Infra scripts and configs to be used across MUI repos.",
  "type": "module",
  "repository": {
    "type": "git",
    "url": "https://github.com/mui/mui-public.git",
    "directory": "packages/code-infra"
  },
  "sideEffects": false,
  "exports": {
    "./package.json": "./package.json",
    "./prettier": {
      "default": "./src/prettier.mjs"
    },
    "./eslint": {
      "default": "./src/eslint/index.mjs"
    }
  },
  "bin": {
    "code-infra": "./bin/code-infra.mjs"
  },
  "scripts": {
    "typescript": "tsc -p tsconfig.json",
    "test": "pnpm -w test --project @mui/internal-code-infra"
  },
  "dependencies": {
<<<<<<< HEAD
    "@eslint/eslintrc": "^3.3.1",
    "@next/eslint-plugin-next": "^15.0.0",
    "@octokit/rest": "^22.0.0",
=======
>>>>>>> 1c8c4a4b
    "eslint-config-airbnb": "^19.0.4",
    "eslint-config-airbnb-base": "^15.0.0",
    "eslint-config-prettier": "^10.1.5",
    "eslint-import-resolver-typescript": "^4.4.4",
    "eslint-module-utils": "^2.12.1",
    "eslint-plugin-import": "^2.32.0",
    "eslint-plugin-jsx-a11y": "^6.10.2",
    "eslint-plugin-mocha": "^11.1.0",
    "eslint-plugin-react": "^7.37.5",
    "eslint-plugin-react-compiler": "^19.1.0-rc.2",
    "eslint-plugin-react-hooks": "^6.0.0-rc.1",
    "eslint-plugin-testing-library": "^7.5.3",
    "execa": "^7.2.0",
    "git-url-parse": "^16.1.0",
    "globals": "^16.2.0",
    "minimatch": "^10.0.3",
<<<<<<< HEAD
    "semver": "^7.7.2",
    "typescript-eslint": "^8.35.0",
    "yargs": "^17.7.2"
=======
    "typescript-eslint": "^8.35.1"
>>>>>>> 1c8c4a4b
  },
  "peerDependencies": {
    "eslint": "^9.0.0",
    "prettier": "^3.5.3"
  },
  "devDependencies": {
    "@next/eslint-plugin-next": "^15.3.3",
    "@types/eslint-plugin-jsx-a11y": "^6.10.0",
    "@types/estree": "^1.0.8",
    "@types/estree-jsx": "^1.0.5",
    "@types/yargs": "^17.0.33",
    "@typescript-eslint/parser": "^8.35.0",
    "@typescript-eslint/rule-tester": "^8.35.0",
    "eslint": "^9.29.0",
    "prettier": "^3.5.3",
    "typescript-eslint": "^8.35.0"
  },
  "files": [
    "build",
    "src",
    "README.md",
    "LICENSE"
  ],
  "publishConfig": {
    "access": "public"
  }
}<|MERGE_RESOLUTION|>--- conflicted
+++ resolved
@@ -26,12 +26,9 @@
     "test": "pnpm -w test --project @mui/internal-code-infra"
   },
   "dependencies": {
-<<<<<<< HEAD
     "@eslint/eslintrc": "^3.3.1",
-    "@next/eslint-plugin-next": "^15.0.0",
+    "@next/eslint-plugin-next": "^15.3.3",
     "@octokit/rest": "^22.0.0",
-=======
->>>>>>> 1c8c4a4b
     "eslint-config-airbnb": "^19.0.4",
     "eslint-config-airbnb-base": "^15.0.0",
     "eslint-config-prettier": "^10.1.5",
@@ -48,20 +45,15 @@
     "git-url-parse": "^16.1.0",
     "globals": "^16.2.0",
     "minimatch": "^10.0.3",
-<<<<<<< HEAD
     "semver": "^7.7.2",
-    "typescript-eslint": "^8.35.0",
+    "typescript-eslint": "^8.35.1",
     "yargs": "^17.7.2"
-=======
-    "typescript-eslint": "^8.35.1"
->>>>>>> 1c8c4a4b
   },
   "peerDependencies": {
     "eslint": "^9.0.0",
     "prettier": "^3.5.3"
   },
   "devDependencies": {
-    "@next/eslint-plugin-next": "^15.3.3",
     "@types/eslint-plugin-jsx-a11y": "^6.10.0",
     "@types/estree": "^1.0.8",
     "@types/estree-jsx": "^1.0.5",
