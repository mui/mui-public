{
  "name": "@mui/internal-code-infra",
  "version": "0.0.2",
  "description": "Infra scripts and configs to be used across MUI repos.",
  "type": "module",
  "license": "MIT",
  "repository": {
    "type": "git",
    "url": "git+https://github.com/mui/mui-public.git",
    "directory": "packages/code-infra"
  },
  "sideEffects": false,
  "exports": {
    "./package.json": "./package.json",
    "./prettier": "./src/prettier.mjs",
    "./eslint": "./src/eslint/index.mjs",
    "./babel-config": "./src/babel-config.mjs",
    "./markdownlint": "./src/markdownlint/index.mjs"
  },
  "bin": {
    "code-infra": "./bin/code-infra.mjs"
  },
  "scripts": {
    "typescript": "tsc -p tsconfig.json",
    "test": "pnpm -w test --project @mui/internal-code-infra",
    "test:copy": "rm -rf build && node bin/code-infra.mjs copy-files --glob \"src/cli/*.mjs\" --glob \"src/eslint/**/*.mjs:esm\""
  },
  "dependencies": {
    "@argos-ci/core": "^4.1.2",
    "@babel/cli": "^7.28.3",
<<<<<<< HEAD
    "@babel/core": "^7.28.3",
    "@babel/plugin-syntax-jsx": "^7.27.1",
=======
    "@babel/core": "^7.28.4",
>>>>>>> 69d473cb
    "@babel/plugin-syntax-typescript": "^7.27.1",
    "@babel/plugin-transform-runtime": "^7.28.3",
    "@babel/preset-env": "^7.28.3",
    "@babel/preset-react": "^7.27.1",
    "@babel/preset-typescript": "^7.27.1",
    "@eslint/compat": "^1.3.2",
    "@eslint/js": "^9.35.0",
    "@mui/internal-babel-plugin-display-name": "workspace:*",
    "@mui/internal-babel-plugin-minify-errors": "workspace:*",
    "@mui/internal-babel-plugin-resolve-imports": "workspace:*",
    "@next/eslint-plugin-next": "^15.5.2",
    "@octokit/auth-action": "^6.0.1",
    "@octokit/rest": "^22.0.0",
    "@pnpm/find-workspace-dir": "^1000.1.2",
    "babel-plugin-optimize-clsx": "^2.6.2",
    "babel-plugin-transform-inline-environment-variables": "^0.4.4",
    "babel-plugin-transform-react-remove-prop-types": "^0.4.24",
    "babel-plugin-transform-remove-imports": "^1.8.0",
    "chalk": "^5.6.0",
    "eslint-config-prettier": "^10.1.8",
    "eslint-import-resolver-typescript": "^4.4.4",
    "eslint-module-utils": "^2.12.1",
    "eslint-plugin-import": "^2.32.0",
    "eslint-plugin-jsx-a11y": "^6.10.2",
    "eslint-plugin-mocha": "^11.1.0",
    "eslint-plugin-react": "^7.37.5",
    "eslint-plugin-react-compiler": "^19.1.0-rc.2",
    "eslint-plugin-react-hooks": "^6.0.0-rc1",
    "eslint-plugin-testing-library": "^7.6.8",
    "execa": "^9.6.0",
    "git-url-parse": "^16.1.0",
    "globals": "^16.3.0",
    "globby": "^14.1.0",
    "lodash-es": "^4.17.21",
    "minimatch": "^10.0.3",
    "semver": "^7.7.2",
    "typescript-eslint": "^8.42.0",
    "yargs": "^18.0.0"
  },
  "peerDependencies": {
    "eslint": "^9.0.0",
    "prettier": "^3.5.3",
    "typescript": "^5.0.0"
  },
  "devDependencies": {
    "@types/babel__core": "^7.20.5",
    "@types/babel__preset-env": "^7.10.0",
    "@types/eslint-plugin-jsx-a11y": "^6.10.0",
    "@types/estree": "^1.0.8",
    "@types/estree-jsx": "^1.0.5",
    "@types/lodash-es": "^4.17.12",
    "@types/yargs": "^17.0.33",
    "@typescript-eslint/parser": "^8.42.0",
    "@typescript-eslint/rule-tester": "^8.42.0",
    "eslint": "^9.35.0",
    "prettier": "^3.6.2",
    "typescript-eslint": "^8.42.0"
  },
  "files": [
    "bin",
    "build",
    "src",
    "README.md",
    "LICENSE"
  ],
  "publishConfig": {
    "access": "public"
  }
}<|MERGE_RESOLUTION|>--- conflicted
+++ resolved
@@ -28,12 +28,8 @@
   "dependencies": {
     "@argos-ci/core": "^4.1.2",
     "@babel/cli": "^7.28.3",
-<<<<<<< HEAD
-    "@babel/core": "^7.28.3",
+    "@babel/core": "^7.28.4",
     "@babel/plugin-syntax-jsx": "^7.27.1",
-=======
-    "@babel/core": "^7.28.4",
->>>>>>> 69d473cb
     "@babel/plugin-syntax-typescript": "^7.27.1",
     "@babel/plugin-transform-runtime": "^7.28.3",
     "@babel/preset-env": "^7.28.3",
