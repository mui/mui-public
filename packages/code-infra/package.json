{
  "name": "@mui/internal-code-infra",
  "version": "0.0.2",
  "description": "Infra scripts and configs to be used across MUI repos.",
  "type": "module",
  "license": "MIT",
  "repository": {
    "type": "git",
    "url": "git+https://github.com/mui/mui-public.git",
    "directory": "packages/code-infra"
  },
  "sideEffects": false,
  "exports": {
    "./stylelint": "./src/stylelint/index.mjs",
    "./package.json": "./package.json",
    "./prettier": "./src/prettier.mjs",
    "./eslint": "./src/eslint/index.mjs",
    "./babel-config": "./src/babel-config.mjs",
    "./markdownlint": "./src/markdownlint/index.mjs"
  },
  "bin": {
    "code-infra": "./bin/code-infra.mjs"
  },
  "scripts": {
    "typescript": "tsc -p tsconfig.json",
    "test": "pnpm -w test --project @mui/internal-code-infra",
    "test:copy": "rm -rf build && node bin/code-infra.mjs copy-files --glob \"src/cli/*.mjs\" --glob \"src/eslint/**/*.mjs:esm\""
  },
  "dependencies": {
    "@argos-ci/core": "^4.1.5",
    "@babel/cli": "^7.28.3",
    "@babel/core": "^7.28.4",
    "@babel/plugin-syntax-jsx": "^7.27.1",
    "@babel/plugin-syntax-typescript": "^7.27.1",
    "@babel/plugin-transform-runtime": "^7.28.3",
    "@babel/preset-env": "^7.28.3",
    "@babel/preset-react": "^7.27.1",
    "@babel/preset-typescript": "^7.27.1",
    "@eslint/compat": "^1.3.2",
    "@eslint/js": "^9.35.0",
    "@mui/internal-babel-plugin-display-name": "workspace:*",
    "@mui/internal-babel-plugin-minify-errors": "workspace:*",
    "@mui/internal-babel-plugin-resolve-imports": "workspace:*",
    "@next/eslint-plugin-next": "^15.5.3",
    "@octokit/auth-action": "^6.0.1",
    "@octokit/rest": "^22.0.0",
    "@pnpm/find-workspace-dir": "^1000.1.3",
    "babel-plugin-optimize-clsx": "^2.6.2",
    "babel-plugin-transform-inline-environment-variables": "^0.4.4",
    "babel-plugin-transform-react-remove-prop-types": "^0.4.24",
    "babel-plugin-transform-remove-imports": "^1.8.0",
    "chalk": "^5.6.2",
    "eslint-config-prettier": "^10.1.8",
    "eslint-import-resolver-typescript": "^4.4.4",
    "eslint-module-utils": "^2.12.1",
    "eslint-plugin-import": "^2.32.0",
    "eslint-plugin-jsx-a11y": "^6.10.2",
    "eslint-plugin-mocha": "^11.1.0",
    "eslint-plugin-react": "^7.37.5",
    "eslint-plugin-react-compiler": "^19.1.0-rc.2",
    "eslint-plugin-react-hooks": "^6.0.0-rc1",
    "eslint-plugin-testing-library": "^7.8.0",
    "execa": "^9.6.0",
    "git-url-parse": "^16.1.0",
    "globals": "^16.4.0",
    "globby": "^14.1.0",
    "minimatch": "^10.0.3",
    "postcss-styled-syntax": "^0.7.1",
    "regexp.escape": "^2.0.1",
    "resolve-pkg-maps": "^1.0.0",
    "semver": "^7.7.2",
<<<<<<< HEAD
    "stylelint-config-standard": "^39.0.0",
    "typescript-eslint": "^8.43.0",
=======
    "typescript-eslint": "^8.44.0",
>>>>>>> d94eb282
    "yargs": "^18.0.0"
  },
  "peerDependencies": {
    "eslint": "^9.0.0",
    "prettier": "^3.5.3",
    "typescript": "^5.0.0"
  },
  "devDependencies": {
    "@types/babel__core": "^7.20.5",
    "@types/babel__preset-env": "^7.10.0",
    "@types/eslint-plugin-jsx-a11y": "^6.10.0",
    "@types/estree": "^1.0.8",
    "@types/estree-jsx": "^1.0.5",
    "@types/regexp.escape": "^2.0.0",
    "@types/yargs": "^17.0.33",
    "@typescript-eslint/parser": "^8.44.0",
    "@typescript-eslint/rule-tester": "^8.44.0",
    "eslint": "^9.35.0",
    "prettier": "^3.6.2",
    "typescript-eslint": "^8.44.0"
  },
  "files": [
    "bin",
    "build",
    "src",
    "README.md",
    "LICENSE"
  ],
  "publishConfig": {
    "access": "public"
  }
}<|MERGE_RESOLUTION|>--- conflicted
+++ resolved
@@ -69,12 +69,8 @@
     "regexp.escape": "^2.0.1",
     "resolve-pkg-maps": "^1.0.0",
     "semver": "^7.7.2",
-<<<<<<< HEAD
     "stylelint-config-standard": "^39.0.0",
-    "typescript-eslint": "^8.43.0",
-=======
     "typescript-eslint": "^8.44.0",
->>>>>>> d94eb282
     "yargs": "^18.0.0"
   },
   "peerDependencies": {
