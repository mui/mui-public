--- conflicted
+++ resolved
@@ -60,15 +60,10 @@
     "@babel/preset-env": "^7.28.3",
     "@babel/preset-react": "^7.27.1",
     "@babel/preset-typescript": "^7.27.1",
-<<<<<<< HEAD
-    "@eslint/compat": "^1.3.2",
-    "@eslint/js": "^9.35.0",
-    "@eslint/json": "^0.13.2",
-=======
     "@eslint/compat": "^1.4.0",
     "@eslint/js": "^9.36.0",
+    "@eslint/json": "^0.13.2",
     "@inquirer/confirm": "^5.1.18",
->>>>>>> b09f8adc
     "@mui/internal-babel-plugin-display-name": "workspace:*",
     "@mui/internal-babel-plugin-minify-errors": "workspace:*",
     "@mui/internal-babel-plugin-resolve-imports": "workspace:*",
