{
  "name": "@mui/internal-code-infra",
  "version": "0.0.2",
  "description": "Infra scripts and configs to be used across MUI repos.",
  "type": "module",
  "license": "MIT",
  "repository": {
    "type": "git",
    "url": "git+https://github.com/mui/mui-public.git",
    "directory": "packages/code-infra"
  },
  "sideEffects": false,
  "exports": {
    "./package.json": "./package.json",
    "./babel-config": {
      "types": "./build/babel-config.d.mts",
      "default": "./src/babel-config.mjs"
    },
    "./changelog": {
      "types": "./build/utils/changelog.d.mts",
      "default": "./src/utils/changelog.mjs"
    },
    "./eslint": {
      "types": "./build/eslint/index.d.mts",
      "default": "./src/eslint/index.mjs"
    },
    "./github": {
      "types": "./build/utils/github.d.mts",
      "default": "./src/utils/github.mjs"
    },
    "./markdownlint": {
      "types": "./build/markdownlint/index.d.mts",
      "default": "./src/markdownlint/index.mjs"
    },
    "./prettier": {
      "types": "./build/prettier.d.mts",
      "default": "./src/prettier.mjs"
    },
    "./stylelint": {
      "types": "./build/stylelint/index.d.mts",
      "default": "./src/stylelint/index.mjs"
    },
    "./brokenLinksChecker": {
      "types": "./build/brokenLinksChecker/index.d.mts",
      "default": "./src/brokenLinksChecker/index.mjs"
    }
  },
  "bin": {
    "code-infra": "./bin/code-infra.mjs"
  },
  "scripts": {
    "build": "tsc -p tsconfig.build.json",
    "typescript": "tsc -p tsconfig.json",
    "test": "pnpm -w test --project @mui/internal-code-infra",
    "test:copy": "rm -rf build && node bin/code-infra.mjs copy-files --glob \"src/cli/*.mjs\" --glob \"src/eslint/**/*.mjs:esm\""
  },
  "dependencies": {
    "@argos-ci/core": "^4.5.0",
    "@babel/cli": "^7.28.3",
    "@babel/core": "^7.28.5",
    "@babel/plugin-syntax-jsx": "^7.27.1",
    "@babel/plugin-syntax-typescript": "^7.27.1",
    "@babel/plugin-transform-runtime": "^7.28.5",
    "@babel/preset-env": "^7.28.5",
    "@babel/preset-react": "^7.28.5",
    "@babel/preset-typescript": "^7.28.5",
    "@eslint/compat": "^2.0.0",
    "@eslint/js": "^9.39.1",
    "@eslint/json": "^0.14.0",
    "@inquirer/confirm": "^5.1.21",
    "@inquirer/select": "^5.0.2",
    "@mui/internal-babel-plugin-display-name": "workspace:*",
    "@mui/internal-babel-plugin-minify-errors": "workspace:*",
    "@mui/internal-babel-plugin-resolve-imports": "workspace:*",
    "@napi-rs/keyring": "^1.2.0",
    "@octokit/auth-action": "^6.0.2",
    "@octokit/oauth-methods": "^6.0.2",
    "@octokit/rest": "^22.0.1",
    "@pnpm/find-workspace-dir": "^1000.1.3",
    "@vitest/eslint-plugin": "^1.5.1",
    "babel-plugin-optimize-clsx": "^2.6.2",
    "babel-plugin-react-compiler": "^1.0.0",
    "babel-plugin-transform-inline-environment-variables": "^0.4.4",
    "babel-plugin-transform-react-remove-prop-types": "^0.4.24",
    "babel-plugin-transform-remove-imports": "^1.8.1",
    "chalk": "^5.6.2",
    "clipboardy": "^5.0.1",
    "content-type": "^1.0.5",
    "env-ci": "^11.2.0",
    "eslint-config-prettier": "^10.1.8",
    "eslint-import-resolver-typescript": "^4.4.4",
    "eslint-module-utils": "^2.12.1",
    "eslint-plugin-compat": "^6.0.2",
    "eslint-plugin-import": "^2.32.0",
    "eslint-plugin-jsx-a11y": "^6.10.2",
    "eslint-plugin-mocha": "^11.2.0",
    "eslint-plugin-react": "^7.37.5",
    "eslint-plugin-react-compiler": "^19.1.0-rc.2",
    "eslint-plugin-react-hooks": "^7.0.1",
    "eslint-plugin-testing-library": "^7.13.3",
    "execa": "^9.6.1",
    "git-url-parse": "^16.1.0",
    "globals": "^16.5.0",
    "globby": "^15.0.0",
    "minimatch": "^10.1.1",
    "node-html-parser": "^7.0.1",
    "open": "^10.2.0",
    "postcss-styled-syntax": "^0.7.1",
    "regexp.escape": "^2.0.1",
    "resolve-pkg-maps": "^1.0.0",
    "semver": "^7.7.3",
    "stylelint-config-standard": "^39.0.1",
    "typescript-eslint": "^8.46.3",
    "yargs": "^18.0.0"
  },
  "peerDependencies": {
    "@next/eslint-plugin-next": "*",
    "eslint": "^9.0.0",
    "prettier": "~3.5.3",
    "typescript": "^5.0.0"
  },
  "devDependencies": {
    "@octokit/types": "^16.0.0",
    "@types/babel__core": "^7.20.5",
    "@types/babel__preset-env": "^7.10.0",
    "@types/content-type": "^1.1.9",
    "@types/env-ci": "^3.1.4",
    "@types/eslint-plugin-jsx-a11y": "^6.10.1",
    "@types/estree": "^1.0.8",
    "@types/estree-jsx": "^1.0.5",
    "@types/regexp.escape": "^2.0.0",
    "@types/yargs": "^17.0.35",
    "@typescript-eslint/parser": "^8.46.3",
    "@typescript-eslint/rule-tester": "^8.46.3",
    "eslint": "^9.39.1",
    "get-port": "^7.1.0",
<<<<<<< HEAD
    "prettier": "^3.7.4",
=======
    "prettier": "3.7.4",
>>>>>>> f0b2ea79
    "serve": "^14.2.5",
    "typescript-eslint": "^8.46.3"
  },
  "files": [
    "bin",
    "build",
    "src",
    "README.md",
    "LICENSE"
  ],
  "publishConfig": {
    "access": "public"
  }
}<|MERGE_RESOLUTION|>--- conflicted
+++ resolved
@@ -134,11 +134,7 @@
     "@typescript-eslint/rule-tester": "^8.46.3",
     "eslint": "^9.39.1",
     "get-port": "^7.1.0",
-<<<<<<< HEAD
-    "prettier": "^3.7.4",
-=======
     "prettier": "3.7.4",
->>>>>>> f0b2ea79
     "serve": "^14.2.5",
     "typescript-eslint": "^8.46.3"
   },
