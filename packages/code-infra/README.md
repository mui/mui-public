--- conflicted
+++ resolved
@@ -2,14 +2,14 @@
 
 Scripts and configs to be used across MUI repos.
 
-<<<<<<< HEAD
 ## Documentation
 
 This is stored in the `docs` top-level directory.
 
 [Read in Markdown](../../docs/app/code-infra/page.mdx)
+
 [Read in Browser](https://infra.mui.com/code-infra)
-=======
+
 ## Publishing packages
 
 1. Go to the publish action -
@@ -55,5 +55,4 @@
 5. In the `Publishing access` section, toggle the recommended option of `Require two-factor authentication and disallow tokens`.
 6. Finally, save the changes by clicking on `Update Package Settings` button.
 
-After following these steps, the `Publish` workflow can be invoked again.
->>>>>>> 2e5c429f
+After following these steps, the `Publish` workflow can be invoked again.