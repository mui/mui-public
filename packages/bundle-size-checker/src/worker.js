--- conflicted
+++ resolved
@@ -53,184 +53,6 @@
 }
 
 /**
-<<<<<<< HEAD
-=======
- * Creates webpack configuration for bundle size checking
- * @param {ObjectEntry} entry - Entry point (string or object)
- * @param {CommandLineArgs} args
- * @returns {Promise<{configuration: import('webpack').Configuration, externalsArray: string[]}>}
- */
-async function createWebpackConfig(entry, args) {
-  const analyzerMode = args.analyze ? 'static' : 'disabled';
-  const concatenateModules = !args.accurateBundles;
-
-  const entryName = entry.id;
-  let entryContent;
-  let packageExternals = null;
-
-  // Process peer dependencies if externals aren't specified but import is
-  if (entry.import && !entry.externals) {
-    const packageRoot = entry.import
-      .split('/')
-      .slice(0, entry.import.startsWith('@') ? 2 : 1)
-      .join('/');
-    packageExternals = await getPeerDependencies(packageRoot);
-  }
-
-  if (entry.code && (entry.import || entry.importedNames)) {
-    console.warn(
-      chalk.yellow(
-        `Warning: Both code and import/importedNames are defined for entry "${chalk.bold(entry.id)}". Using code property.`,
-      ),
-    );
-    entryContent = entry.code;
-  } else if (entry.code) {
-    entryContent = entry.code;
-  } else if (entry.import) {
-    if (entry.importedNames && entry.importedNames.length > 0) {
-      // Generate named imports for each name in the importedNames array
-      const imports = entry.importedNames
-        .map((name) => `import { ${name} } from '${entry.import}';`)
-        .join('\n');
-      const logs = entry.importedNames.map((name) => `console.log(${name});`).join('\n');
-      entryContent = `${imports}\n${logs}`;
-    } else {
-      // Default to import * as if importedNames is not defined
-      entryContent = `import * as _ from '${entry.import}';\nconsole.log(_);`;
-    }
-  } else {
-    throw new Error(`Entry "${entry.id}" must have either code or import property defined`);
-  }
-
-  /**
-   * Generate externals function from an array of package names
-   * @param {string[]} packages - Array of package names to exclude (defaults to react and react-dom)
-   * @returns {function} - Function to determine if a request should be treated as external
-   */
-  function createExternalsFunction(packages = ['react', 'react-dom']) {
-    /**
-     * Check if a request should be treated as external
-     * Uses the new recommended format to avoid deprecation warnings
-     * @param {{ context: string, request: string }} params - Object containing context and request
-     * @param {Function} callback - Callback to handle the result
-     */
-    return ({ request }, callback) => {
-      // Iterate through all packages and check if request is equal to or starts with package + '/'
-      for (const pkg of packages) {
-        if (request === pkg || request.startsWith(`${pkg}/`)) {
-          return callback(null, `commonjs ${request}`);
-        }
-      }
-
-      return callback();
-    };
-  }
-
-  // Generate externals based on priorities:
-  // 1. Explicitly defined externals in the entry object
-  // 2. Peer dependencies from package.json if available
-  // 3. Default externals (react, react-dom)
-  const externalsArray =
-    typeof entry === 'object' && entry.externals
-      ? entry.externals
-      : (packageExternals ?? ['react', 'react-dom']);
-
-  /**
-   * @type {import('webpack').Configuration}
-   */
-  const configuration = {
-    externals: [
-      // @ts-expect-error -- webpack types are not compatible with the current version
-      createExternalsFunction(externalsArray),
-    ],
-    mode: 'production',
-    optimization: {
-      concatenateModules,
-      minimizer: [
-        new TerserPlugin({
-          test: /\.m?js(\?.*)?$/i,
-          // Avoid creating LICENSE.txt files for each module
-          // See https://github.com/webpack-contrib/terser-webpack-plugin#remove-comments
-          terserOptions: {
-            format: {
-              comments: false,
-            },
-          },
-          extractComments: false,
-        }),
-      ],
-    },
-    module: {
-      rules: [
-        {
-          test: /\.[jt]sx?$/,
-          include: rootDir,
-          exclude: /node_modules/,
-          use: {
-            loader: require.resolve('babel-loader'),
-            options: {
-              presets: [
-                require.resolve('@babel/preset-react'),
-                require.resolve('@babel/preset-typescript'),
-              ],
-            },
-          },
-        },
-        {
-          test: /\.css$/,
-          use: [require.resolve('css-loader')],
-        },
-        {
-          test: /\.(png|svg|jpg|gif)$/,
-          use: [require.resolve('file-loader')],
-        },
-      ],
-    },
-    output: {
-      filename: '[name].js',
-      library: {
-        // TODO: Use `type: 'module'` once it is supported (currently incompatible with `externals`)
-        name: 'M',
-        type: 'var',
-        // type: 'module',
-      },
-      path: path.join(rootDir, 'build'),
-    },
-    plugins: [
-      new CompressionPlugin({
-        filename: '[path][base][fragment].gz',
-      }),
-      new BundleAnalyzerPlugin({
-        analyzerMode,
-        // We create a report for each bundle so around 120 reports.
-        // Opening them all is spam.
-        // If opened with `webpack --config . --analyze` it'll still open one new tab though.
-        openAnalyzer: false,
-        // '[name].html' not supported: https://github.com/webpack-contrib/webpack-bundle-analyzer/issues/12
-        reportFilename: `${entryName}.html`,
-        logLevel: 'warn',
-      }),
-    ],
-    // A context to the current dir, which has a node_modules folder with workspace dependencies
-    context: rootDir,
-    entry: {
-      // This format is a data: url combined with inline matchResource to obtain a virtual entry.
-      // See https://github.com/webpack/webpack/issues/6437#issuecomment-874466638
-      // See https://webpack.js.org/api/module-methods/#import
-      // See https://webpack.js.org/api/loaders/#inline-matchresource
-      [entryName]: `./index.js!=!data:text/javascript;charset=utf-8;base64,${Buffer.from(entryContent.trim()).toString('base64')}`,
-    },
-    // TODO: 'browserslist:modern'
-    // See https://github.com/webpack/webpack/issues/14203
-    target: 'web',
-  };
-
-  // Return both the configuration and the externals array
-  return { configuration, externalsArray };
-}
-
-/**
->>>>>>> cd8ee237
  * Get sizes for a bundle
  * @param {{ entry: ObjectEntry, args: CommandLineArgs, index: number, total: number }} options
  * @returns {Promise<Array<[string, { parsed: number, gzip: number }]>>}
