import * as React from 'react';
import type { Code, VariantCode } from '../CodeHighlighter/types';
import { usePreference } from '../usePreference';
import { useUrlHashState } from '../useUrlHashState';
import { isHashRelevantToDemo } from './useFileNavigation';

// Debug flag - add ?debugFileNav to URL to enable detailed logging
const DEBUG_VARIANT_SELECTION =
  typeof window !== 'undefined' && window.location.search.includes('debugFileNav');

interface UseVariantSelectionProps {
  effectiveCode: Code;
  initialVariant?: string;
  variantType?: string;
  mainSlug?: string;
}

export interface UseVariantSelectionResult {
  variantKeys: string[];
  selectedVariantKey: string;
  selectedVariant: VariantCode | null;
  selectVariant: React.Dispatch<React.SetStateAction<string>>;
  selectVariantProgrammatic: React.Dispatch<React.SetStateAction<string>>;
}

/**
 * Hook for managing variant selection and providing variant-related data
 * Uses React state as source of truth, with localStorage for persistence
 */
export function useVariantSelection({
  effectiveCode,
  initialVariant,
  variantType,
  mainSlug,
}: UseVariantSelectionProps): UseVariantSelectionResult {
  // Get variant keys from effective code
  const variantKeys = React.useMemo(() => {
    return Object.keys(effectiveCode).filter((key) => {
      const variant = effectiveCode[key];
      return variant && typeof variant === 'object' && 'source' in variant;
    });
  }, [effectiveCode]);

  // Check if there's a URL hash present that's relevant to this demo
  // Only override localStorage if hash starts with this demo's slug
  const [urlHash] = useUrlHashState();
  const hasRelevantUrlHash = React.useMemo(
    () => isHashRelevantToDemo(urlHash, mainSlug),
    [urlHash, mainSlug],
  );

  // Use localStorage hook for variant persistence
  const [storedValue, setStoredValue] = usePreference('variant', variantType || variantKeys, () => {
    return null;
  });

  // Initialize state - will be updated by effect if localStorage should be used
  const [selectedVariantKey, setSelectedVariantKeyState] = React.useState(() => {
<<<<<<< HEAD
    let selectedKey = '';
    let selectionReason = '';

    // First priority: use stored value if it exists and is valid
    if (storedValue && variantKeys.includes(storedValue)) {
      selectedKey = storedValue;
      selectionReason = 'localStorage';
    }
    // Second priority: use initial variant if provided and valid
    else if (initialVariant && variantKeys.includes(initialVariant)) {
      selectedKey = initialVariant;
      selectionReason = 'initialVariant prop';
=======
    // Use initial variant if provided and valid
    if (initialVariant && variantKeys.includes(initialVariant)) {
      return initialVariant;
>>>>>>> 01f22b36
    }
    // Final fallback: use first available variant
    else {
      selectedKey = variantKeys[0] || '';
      selectionReason = 'first variant (fallback)';
    }

    if (DEBUG_VARIANT_SELECTION) {
      // eslint-disable-next-line no-console
      console.log('[useVariantSelection] 🎬 Initial variant selection:', {
        selected: selectedKey,
        reason: selectionReason,
        storedValue,
        initialVariant,
        availableVariants: variantKeys,
      });
    }

    return selectedKey;
  });

  // On mount, check if we should restore from localStorage
  // This needs to be in an effect because we need to check hasRelevantUrlHash which depends on urlHash
  const [hasInitialized, setHasInitialized] = React.useState(false);
  React.useEffect(() => {
    if (hasInitialized) {
      return;
    }
    setHasInitialized(true);

    // If there's a relevant URL hash, don't use localStorage - hash takes priority
    if (hasRelevantUrlHash) {
      return;
    }

    // If we have a stored value, use it (localStorage takes priority over initialVariant)
    if (storedValue && variantKeys.includes(storedValue)) {
      setSelectedVariantKeyState(storedValue);
    }
  }, [hasInitialized, hasRelevantUrlHash, storedValue, variantKeys]);

  // Sync with localStorage changes (but don't override programmatic changes or when hash is present)
  // Only sync when storedValue changes, not when selectedVariantKey changes
  const prevStoredValue = React.useRef(storedValue);
  React.useEffect(() => {
    // Don't sync from localStorage when a relevant URL hash is present - hash takes absolute priority
    if (hasRelevantUrlHash) {
      return;
    }
    if (storedValue !== prevStoredValue.current) {
      if (DEBUG_VARIANT_SELECTION) {
        // eslint-disable-next-line no-console
        console.log('[useVariantSelection] 💾 localStorage value changed:', {
          from: prevStoredValue.current,
          to: storedValue,
          currentSelection: selectedVariantKey,
        });
      }
      prevStoredValue.current = storedValue;
      if (storedValue && variantKeys.includes(storedValue) && storedValue !== selectedVariantKey) {
        if (DEBUG_VARIANT_SELECTION) {
          // eslint-disable-next-line no-console
          console.log('[useVariantSelection] 🔄 Syncing to localStorage value:', storedValue);
        }
        setSelectedVariantKeyState(storedValue);
      } else if (DEBUG_VARIANT_SELECTION) {
        // eslint-disable-next-line no-console
        console.log(
          '[useVariantSelection] ⏭️  Not syncing localStorage value (invalid or already selected)',
        );
      }
    }
  }, [storedValue, variantKeys, selectedVariantKey, hasRelevantUrlHash]);

  const setSelectedVariantKeyProgrammatic = React.useCallback(
    (value: React.SetStateAction<string>) => {
      const resolvedValue = typeof value === 'function' ? value(selectedVariantKey) : value;
      if (variantKeys.includes(resolvedValue)) {
        if (DEBUG_VARIANT_SELECTION) {
          // eslint-disable-next-line no-console
          console.log('[useVariantSelection] 🤖 Programmatic variant change (no localStorage):', {
            from: selectedVariantKey,
            to: resolvedValue,
          });
        }
        // Only update React state, not localStorage
        // This prevents conflicts with hash-driven navigation
        setSelectedVariantKeyState(resolvedValue);
      } else if (DEBUG_VARIANT_SELECTION) {
        // eslint-disable-next-line no-console
        console.log('[useVariantSelection] ❌ Invalid programmatic variant (not in keys):', {
          attempted: resolvedValue,
          available: variantKeys,
        });
      }
    },
    [selectedVariantKey, variantKeys],
  );

  const setSelectedVariantKeyAsUser = React.useCallback(
    (value: React.SetStateAction<string>) => {
      const resolvedValue = typeof value === 'function' ? value(selectedVariantKey) : value;
      if (variantKeys.includes(resolvedValue)) {
        if (DEBUG_VARIANT_SELECTION) {
          // eslint-disable-next-line no-console
          console.log('[useVariantSelection] 👤 User variant change (with localStorage):', {
            from: selectedVariantKey,
            to: resolvedValue,
          });
        }
        setSelectedVariantKeyState(resolvedValue);
        setStoredValue(resolvedValue);
      } else if (DEBUG_VARIANT_SELECTION) {
        // eslint-disable-next-line no-console
        console.log('[useVariantSelection] ❌ Invalid user variant (not in keys):', {
          attempted: resolvedValue,
          available: variantKeys,
        });
      }
    },
    [setStoredValue, selectedVariantKey, variantKeys],
  );

  const selectedVariant = React.useMemo(() => {
    const variant = effectiveCode[selectedVariantKey];
    if (variant && typeof variant === 'object' && 'source' in variant) {
      return variant;
    }
    return null;
  }, [effectiveCode, selectedVariantKey]);

  // Safety check: if selectedVariant doesn't exist, fall back to first variant
  React.useEffect(() => {
    if (!selectedVariant && variantKeys.length > 0) {
      if (DEBUG_VARIANT_SELECTION) {
        // eslint-disable-next-line no-console
        console.log(
          '[useVariantSelection] ⚠️  Fallback: selected variant not found, using first variant:',
          {
            selectedKey: selectedVariantKey,
            fallbackTo: variantKeys[0],
            availableVariants: variantKeys,
          },
        );
      }
      // Don't mark this as a user selection - it's just a fallback
      // Use programmatic setter to avoid localStorage save
      setSelectedVariantKeyProgrammatic(variantKeys[0]);
    }
  }, [selectedVariant, variantKeys, setSelectedVariantKeyProgrammatic, selectedVariantKey]);

  return {
    variantKeys,
    selectedVariantKey,
    selectedVariant,
    selectVariant: setSelectedVariantKeyAsUser,
    selectVariantProgrammatic: setSelectedVariantKeyProgrammatic,
  };
}<|MERGE_RESOLUTION|>--- conflicted
+++ resolved
@@ -56,24 +56,14 @@
 
   // Initialize state - will be updated by effect if localStorage should be used
   const [selectedVariantKey, setSelectedVariantKeyState] = React.useState(() => {
-<<<<<<< HEAD
     let selectedKey = '';
     let selectionReason = '';
 
-    // First priority: use stored value if it exists and is valid
-    if (storedValue && variantKeys.includes(storedValue)) {
-      selectedKey = storedValue;
-      selectionReason = 'localStorage';
-    }
-    // Second priority: use initial variant if provided and valid
-    else if (initialVariant && variantKeys.includes(initialVariant)) {
+    // Use initial variant if provided and valid
+    // (localStorage will be applied in an effect if no relevant hash exists)
+    if (initialVariant && variantKeys.includes(initialVariant)) {
       selectedKey = initialVariant;
       selectionReason = 'initialVariant prop';
-=======
-    // Use initial variant if provided and valid
-    if (initialVariant && variantKeys.includes(initialVariant)) {
-      return initialVariant;
->>>>>>> 01f22b36
     }
     // Final fallback: use first available variant
     else {
@@ -86,6 +76,7 @@
       console.log('[useVariantSelection] 🎬 Initial variant selection:', {
         selected: selectedKey,
         reason: selectionReason,
+        hasRelevantUrlHash,
         storedValue,
         initialVariant,
         availableVariants: variantKeys,
