import * as React from 'react';
import { decompressSync, strFromU8 } from 'fflate';
import type { Root as HastRoot } from 'hast';
import { decode } from 'uint8-to-base64';
import type { VariantCode, VariantSource, Code } from '../CodeHighlighter/types';
import { useUrlHashState } from '../useUrlHashState';
import { countLines } from '../pipeline/parseSource/addLineGutters';
import type { TransformedFiles } from './useCodeUtils';
import { Pre } from './Pre';

/**
 * Converts a string to kebab-case
 * @param str - The string to convert
 * @returns kebab-case string
 */
export function toKebabCase(str: string): string {
  return (
    str
      // Insert a dash before any uppercase letter that follows a lowercase letter or digit
      .replace(/([a-z0-9])([A-Z])/g, '$1-$2')
      .toLowerCase()
      .replace(/[^a-z0-9.]+/g, '-')
      .replace(/^-+|-+$/g, '')
  );
}

/**
 * Checks if the URL hash is relevant to a specific demo
 * Hash format is: {mainSlug}:{variantName}:{fileName} or {mainSlug}:{fileName}
 * @param urlHash - The URL hash (without '#')
 * @param mainSlug - The main slug for the demo
 * @returns true if the hash starts with the demo's slug
 */
export function isHashRelevantToDemo(urlHash: string | null, mainSlug?: string): boolean {
  if (!urlHash || !mainSlug) {
    return false;
  }
  const kebabSlug = toKebabCase(mainSlug);
  return urlHash.startsWith(`${kebabSlug}:`);
}

/**
 * Generates a file slug based on main slug, file name, and variant name
 * All variants except "Default" include the variant name in the hash
 * @param mainSlug - The main component/demo slug
 * @param fileName - The file name
 * @param variantName - The variant name
 * @returns Generated file slug
 */
function generateFileSlug(mainSlug: string, fileName: string, variantName: string): string {
  // Extract base name from filename (strip extension)
  const lastDotIndex = fileName.lastIndexOf('.');
  const baseName = lastDotIndex !== -1 ? fileName.substring(0, lastDotIndex) : fileName;
  const extension = lastDotIndex !== -1 ? fileName.substring(lastDotIndex) : '';

  // Convert to kebab-case
  const kebabMainSlug = toKebabCase(mainSlug);
  const kebabBaseName = toKebabCase(baseName);
  const kebabVariantName = toKebabCase(variantName);

  // Reconstruct filename with kebab-case base name but preserved extension
  const kebabFileName = `${kebabBaseName}${extension}`;

  // Handle empty main slug case
  if (!kebabMainSlug) {
    return kebabFileName;
  }

  // Format: mainSlug:fileName.ext (for Default variant) or mainSlug:variantName:fileName.ext
  // "Default" variant is treated specially and doesn't include variant name in hash
  if (variantName === 'Default') {
    return `${kebabMainSlug}:${kebabFileName}`;
  }

  return `${kebabMainSlug}:${kebabVariantName}:${kebabFileName}`;
}

interface UseFileNavigationProps {
  selectedVariant: VariantCode | null;
  transformedFiles: TransformedFiles | undefined;
  mainSlug?: string;
  selectedVariantKey?: string;
  variantKeys?: string[];
  shouldHighlight: boolean;
  preClassName?: string;
  preRef?: React.Ref<HTMLPreElement>;
  effectiveCode?: Code;
  selectVariant?: React.Dispatch<React.SetStateAction<string>>;
  fileHashMode?: 'remove-hash' | 'remove-filename';
  saveHashVariantToLocalStorage?: 'on-load' | 'on-interaction' | 'never';
  saveVariantToLocalStorage?: (variant: string) => void;
  hashVariant?: string | null;
}

export interface UseFileNavigationResult {
  selectedFileName: string | undefined;
  selectedFile: VariantSource | null;
  selectedFileComponent: React.ReactNode;
  selectedFileLines: number;
  files: Array<{ name: string; slug?: string; component: React.ReactNode }>;
  selectFileName: (fileName: string) => void;
  allFilesSlugs: Array<{ fileName: string; slug: string; variantName: string }>;
}

/**
 * Hook for managing file selection and navigation within a code variant
 */
export function useFileNavigation({
  selectedVariant,
  transformedFiles,
  mainSlug = '',
  selectedVariantKey = '',
  variantKeys = [],
  shouldHighlight,
  preClassName,
  preRef,
  effectiveCode,
  selectVariant,
  fileHashMode = 'remove-hash',
  saveHashVariantToLocalStorage = 'on-interaction',
  saveVariantToLocalStorage,
  hashVariant,
}: UseFileNavigationProps): UseFileNavigationResult {
  // Keep selectedFileName as untransformed filename for internal tracking
  const [selectedFileNameInternal, setSelectedFileNameInternal] = React.useState<
    string | undefined
  >(selectedVariant?.fileName);

  // Use the simplified URL hash hook
  const [hash, setHash] = useUrlHashState();

  // Track if we're waiting for a variant switch to complete, and which file to select after
  const pendingFileSelection = React.useRef<string | null>(null);
  const justCompletedPendingSelection = React.useRef(false);

  // Track the previous variant key to detect user-initiated changes
  const prevVariantKeyRef = React.useRef(selectedVariantKey);
  const [prevVariantKeyState, setPrevVariantKeyState] = React.useState(selectedVariantKey);
  const isInitialMount = React.useRef(true);

  // Detect if the current variant change was driven by a hash change
  // A variant change is hash-driven if the hash has a variant that matches where we're going
  // AND we weren't already on that variant (i.e., the hash is what triggered the change)
  const [prevHashVariant, setPrevHashVariant] = React.useState<string | null>(hashVariant || null);
  const isHashDrivenVariantChange =
    hashVariant === selectedVariantKey && prevVariantKeyState !== selectedVariantKey;

  // Update prevHashVariant when hashVariant changes
  React.useEffect(() => {
    if (hashVariant !== prevHashVariant) {
      setPrevHashVariant(hashVariant || null);
    }
  }, [hashVariant, prevHashVariant]);

  // Update prevVariantKeyState when variant changes
  React.useEffect(() => {
    if (selectedVariantKey !== prevVariantKeyState) {
      setPrevVariantKeyState(selectedVariantKey);
    }
  }, [selectedVariantKey, prevVariantKeyState]);

  // Helper function to check URL hash and switch to matching file
  const checkUrlHashAndSelectFile = React.useCallback(() => {
    if (!hash) {
      return;
    }

    // Try to find matching file - check current variant first
    let matchingFileName: string | undefined;
    let matchingVariantKey: string | undefined;

    // Step 1: Check current variant (if we have one)
    if (selectedVariant) {
      // Check main file
      if (selectedVariant.fileName) {
        const mainFileSlug = generateFileSlug(
          mainSlug,
          selectedVariant.fileName,
          selectedVariantKey,
        );
        if (hash === mainFileSlug) {
          matchingFileName = selectedVariant.fileName;
          matchingVariantKey = selectedVariantKey;
        }
      }

      // Check extra files
      if (!matchingFileName && selectedVariant.extraFiles) {
        for (const fileName of Object.keys(selectedVariant.extraFiles)) {
          const fileSlug = generateFileSlug(mainSlug, fileName, selectedVariantKey);
          if (hash === fileSlug) {
            matchingFileName = fileName;
            matchingVariantKey = selectedVariantKey;
            break;
          }
        }
      }

      // Check transformed files
      if (!matchingFileName && transformedFiles) {
        for (const file of transformedFiles.files) {
          const fileSlug = generateFileSlug(mainSlug, file.originalName, selectedVariantKey);
          if (hash === fileSlug) {
            matchingFileName = file.originalName;
            matchingVariantKey = selectedVariantKey;
            break;
          }
        }
      }
    }

    // Step 2: If no match and we can switch variants, search other variants
    if (!matchingFileName && effectiveCode && selectVariant) {
      for (const [variantKey, variant] of Object.entries(effectiveCode)) {
        // Skip current variant (already checked) and invalid variants
        if (variantKey === selectedVariantKey || !variant || typeof variant === 'string') {
          continue;
        }

        // Check main file
        if (variant.fileName) {
          const mainFileSlug = generateFileSlug(mainSlug, variant.fileName, variantKey);
          if (hash === mainFileSlug) {
            matchingFileName = variant.fileName;
            matchingVariantKey = variantKey;
            break;
          }
        }

        // Check extra files
        if (!matchingFileName && variant.extraFiles) {
          for (const fileName of Object.keys(variant.extraFiles)) {
            const fileSlug = generateFileSlug(mainSlug, fileName, variantKey);
            if (hash === fileSlug) {
              matchingFileName = fileName;
              matchingVariantKey = variantKey;
              break;
            }
          }
        }

        if (matchingFileName) {
          break;
        }
      }
    }

    if (matchingFileName && matchingVariantKey) {
      // If the matching file is in a different variant, switch to that variant first
      if (matchingVariantKey !== selectedVariantKey && selectVariant) {
        // Remember which file to select after variant switch
        pendingFileSelection.current = matchingFileName;
        selectVariant(matchingVariantKey);
        // Don't set the file here - it will be set after variant changes
        return;
      }

      // Set the file if we're in the correct variant
      pendingFileSelection.current = null;
      setSelectedFileNameInternal(matchingFileName);
    }
  }, [
    hash,
    selectedVariant,
    selectedVariantKey,
    mainSlug,
    transformedFiles,
    effectiveCode,
    selectVariant,
  ]);

  // Run hash check when URL hash changes to select the matching file
  React.useEffect(() => {
    checkUrlHashAndSelectFile();
  }, [checkUrlHashAndSelectFile]);

  // When variant switches with a pending file selection, complete the file selection
  React.useEffect(() => {
    if (pendingFileSelection.current && selectedVariant) {
      const fileToSelect = pendingFileSelection.current;
      pendingFileSelection.current = null;
      justCompletedPendingSelection.current = true;
      setSelectedFileNameInternal(fileToSelect);
    } else {
      justCompletedPendingSelection.current = false;
    }
  }, [selectedVariantKey, selectedVariant]);

  // Reset selectedFileName when variant changes
  React.useEffect(() => {
    // Skip reset if we have a pending file selection from hash navigation
    // OR if we just completed a pending file selection
    if (pendingFileSelection.current || justCompletedPendingSelection.current) {
      return;
    }

    if (selectedVariant && selectedFileNameInternal !== selectedVariant.fileName) {
      // Only reset if current selectedFileName doesn't exist in the new variant
      const hasFile =
        selectedVariant.fileName === selectedFileNameInternal ||
        (selectedFileNameInternal &&
          selectedVariant.extraFiles &&
          selectedVariant.extraFiles[selectedFileNameInternal]);

      if (!hasFile) {
        setSelectedFileNameInternal(selectedVariant.fileName);
      }
    }
  }, [selectedVariant, selectedFileNameInternal]);

  // Update hash when variant changes (user-initiated variant switch)
  React.useEffect(() => {
    // Skip on initial mount - let hash-driven navigation handle it
    if (isInitialMount.current) {
      isInitialMount.current = false;
      prevVariantKeyRef.current = selectedVariantKey;
      return;
    }

    // Only update hash if there's already a relevant hash present
    if (typeof window === 'undefined' || !isHashRelevantToDemo(hash, mainSlug)) {
      prevVariantKeyRef.current = selectedVariantKey;
      return;
    }

    // Skip if variant hasn't actually changed
    if (prevVariantKeyRef.current === selectedVariantKey) {
      return;
    }

    // Skip if this is a hash-driven variant change (hash is driving the variant selection)
    if (
      pendingFileSelection.current ||
      justCompletedPendingSelection.current ||
      isHashDrivenVariantChange
    ) {
      prevVariantKeyRef.current = selectedVariantKey;
      return;
    }

<<<<<<< HEAD
    // Only update the URL hash if it's different from current hash
    if (fileSlug && hash !== fileSlug) {
      // Update hash if either:
      // 1. Current hash is for the same demo (starts with mainSlug), OR
      // 2. There is no hash but user changed variant (user interaction)
      if (isHashRelevantToDemo(hash, mainSlug) || !hash) {
        setHash(fileSlug);
      }
      // Don't update if hash is for a different demo
=======
    // User switched variants, update hash based on fileHashMode
    // Note: localStorage is already saved by setSelectedVariantKeyAsUser
    if (fileHashMode === 'remove-filename') {
      // Keep variant in hash: mainSlug or mainSlug:variant (for non-Default variants)
      const kebabMainSlug = toKebabCase(mainSlug);
      if (selectedVariantKey === 'Default') {
        setHash(kebabMainSlug);
      } else {
        const kebabVariantName = toKebabCase(selectedVariantKey);
        setHash(`${kebabMainSlug}:${kebabVariantName}`);
      }
    } else {
      // Remove entire hash
      setHash(null);
>>>>>>> 1e6365a3
    }

    prevVariantKeyRef.current = selectedVariantKey;
  }, [selectedVariantKey, hash, mainSlug, fileHashMode, setHash, isHashDrivenVariantChange]);

  // Compute the displayed filename (transformed if applicable)
  const selectedFileName = React.useMemo(() => {
    if (!selectedVariant) {
      return undefined;
    }

    // If selectedFileNameInternal is undefined, we're selecting the main file
    const effectiveFileName = selectedFileNameInternal || selectedVariant.fileName;
    if (!effectiveFileName) {
      return undefined;
    }

    // If we have transformed files, return the transformed name
    if (transformedFiles) {
      const file = transformedFiles.files.find((f) => f.originalName === effectiveFileName);
      return file ? file.name : effectiveFileName;
    }

    // Otherwise, return the original filename
    return effectiveFileName;
  }, [selectedVariant, selectedFileNameInternal, transformedFiles]);

  const selectedFile = React.useMemo(() => {
    if (!selectedVariant) {
      return null;
    }

    // If we have transformed files, use them
    if (transformedFiles) {
      const effectiveFileName = selectedFileNameInternal || selectedVariant.fileName;
      const file = transformedFiles.files.find((f) => f.originalName === effectiveFileName);
      return file ? file.source : null;
    }

    // Otherwise, use the original untransformed files
    if (selectedFileNameInternal === selectedVariant.fileName || !selectedFileNameInternal) {
      return selectedVariant.source ?? null;
    }

    // Look in extraFiles
    if (
      selectedFileNameInternal &&
      selectedVariant.extraFiles &&
      selectedVariant.extraFiles[selectedFileNameInternal]
    ) {
      const extraFile = selectedVariant.extraFiles[selectedFileNameInternal];
      if (typeof extraFile === 'string') {
        return extraFile;
      }
      if (extraFile && typeof extraFile === 'object' && 'source' in extraFile) {
        return extraFile.source ?? null;
      }
    }

    return null;
  }, [selectedVariant, selectedFileNameInternal, transformedFiles]);

  const selectedFileComponent = React.useMemo(() => {
    if (!selectedVariant) {
      return null;
    }

    // If we have transformed files, use them
    if (transformedFiles) {
      const file = transformedFiles.files.find((f) => f.originalName === selectedFileNameInternal);
      return file ? file.component : null;
    }

    // Otherwise, create component from original untransformed files
    if (selectedFileNameInternal === selectedVariant.fileName || !selectedFileNameInternal) {
      if (selectedVariant.source == null) {
        return null;
      }
      return (
        <Pre className={preClassName} ref={preRef} shouldHighlight={shouldHighlight}>
          {selectedVariant.source}
        </Pre>
      );
    }

    // Look in extraFiles
    if (
      selectedFileNameInternal &&
      selectedVariant.extraFiles &&
      selectedVariant.extraFiles[selectedFileNameInternal]
    ) {
      const extraFile = selectedVariant.extraFiles[selectedFileNameInternal];
      let source: VariantSource | undefined;

      if (typeof extraFile === 'string') {
        source = extraFile;
      } else if (extraFile && typeof extraFile === 'object' && 'source' in extraFile) {
        source = extraFile.source;
      } else {
        return null;
      }

      if (source == null) {
        return null;
      }

      return (
        <Pre className={preClassName} ref={preRef} shouldHighlight={shouldHighlight}>
          {source}
        </Pre>
      );
    }

    return null;
  }, [
    selectedVariant,
    selectedFileNameInternal,
    transformedFiles,
    shouldHighlight,
    preClassName,
    preRef,
  ]);

  const selectedFileLines = React.useMemo(() => {
    if (selectedFile == null) {
      return 0;
    }

    // If it's a string, split by newlines and count
    if (typeof selectedFile === 'string') {
      return selectedFile.split('\n').length;
    }

    // If it's a hast object, count the children length
    if (selectedFile && typeof selectedFile === 'object') {
      let hastSelectedFile: HastRoot;
      if ('hastJson' in selectedFile) {
        hastSelectedFile = JSON.parse(selectedFile.hastJson);
      } else if ('hastGzip' in selectedFile) {
        hastSelectedFile = JSON.parse(strFromU8(decompressSync(decode(selectedFile.hastGzip))));
      } else {
        hastSelectedFile = selectedFile;
      }

      if (hastSelectedFile.data && 'totalLines' in hastSelectedFile.data) {
        const totalLines = hastSelectedFile.data.totalLines;
        // Check if totalLines is a valid number (not null, undefined, or NaN)
        if (totalLines != null && !Number.isNaN(Number(totalLines))) {
          const numLines = Number(totalLines);
          if (numLines >= 0) {
            return numLines;
          }
        }
        // Fall through to children count if totalLines is invalid
      }

      if ('children' in hastSelectedFile) {
        // Use countLines for more accurate line counting of HAST trees
        return countLines(hastSelectedFile);
      }
    }

    return 0;
  }, [selectedFile]);

  // Convert files for the return interface
  const files = React.useMemo(() => {
    if (!selectedVariant) {
      return [];
    }

    // If we have transformed files, use them
    if (transformedFiles) {
      return transformedFiles.files.map((f) => ({
        name: f.name,
        slug: generateFileSlug(mainSlug, f.originalName, selectedVariantKey),
        component: f.component,
      }));
    }

    // Otherwise, create files from original untransformed data
    const result: Array<{ name: string; slug?: string; component: React.ReactNode }> = [];

    // Only add main file if it has a fileName
    if (selectedVariant.fileName && selectedVariant.source) {
      result.push({
        name: selectedVariant.fileName,
        slug: generateFileSlug(mainSlug, selectedVariant.fileName, selectedVariantKey),
        component: (
          <Pre className={preClassName} ref={preRef} shouldHighlight={shouldHighlight}>
            {selectedVariant.source}
          </Pre>
        ),
      });
    }

    if (selectedVariant.extraFiles) {
      Object.entries(selectedVariant.extraFiles).forEach(([fileName, fileData]) => {
        let source: VariantSource | undefined;

        if (typeof fileData === 'string') {
          source = fileData;
        } else if (fileData && typeof fileData === 'object' && 'source' in fileData) {
          source = fileData.source;
        } else {
          return; // Skip invalid entries
        }

        if (!source) {
          return; // Skip null/undefined sources
        }

        result.push({
          name: fileName,
          slug: generateFileSlug(mainSlug, fileName, selectedVariantKey),
          component: (
            <Pre className={preClassName} ref={preRef} shouldHighlight={shouldHighlight}>
              {source}
            </Pre>
          ),
        });
      });
    }

    return result;
  }, [
    selectedVariant,
    transformedFiles,
    mainSlug,
    selectedVariantKey,
    shouldHighlight,
    preClassName,
    preRef,
  ]);

  // Create a wrapper for selectFileName that handles transformed filenames and URL updates
  const selectFileName = React.useCallback(
    (fileName: string) => {
      if (!selectedVariant) {
        return;
      }

      let targetFileName = fileName;

      // If we have transformed files, we need to reverse-lookup the original filename
      if (transformedFiles) {
        // Check if the fileName is a transformed name - if so, find the original
        const fileByTransformedName = transformedFiles.files.find((f) => f.name === fileName);
        if (fileByTransformedName) {
          targetFileName = fileByTransformedName.originalName;
        } else {
          // Check if the fileName is already an original name
          const fileByOriginalName = transformedFiles.files.find(
            (f) => f.originalName === fileName,
          );
          if (fileByOriginalName) {
            targetFileName = fileName;
          }
        }
      }

      // Handle hash removal based on fileHashMode
      if (typeof window !== 'undefined' && isHashRelevantToDemo(hash, mainSlug)) {
        // Save variant to localStorage if on-interaction mode (clicking a tab counts as interaction)
        if (saveVariantToLocalStorage && saveHashVariantToLocalStorage === 'on-interaction') {
          saveVariantToLocalStorage(selectedVariantKey);
        }

        if (fileHashMode === 'remove-filename') {
          // Keep variant in hash: mainSlug or mainSlug:variant (for non-Default variants)
          const kebabMainSlug = toKebabCase(mainSlug);
          if (selectedVariantKey === 'Default') {
            setHash(kebabMainSlug);
          } else {
            const kebabVariantName = toKebabCase(selectedVariantKey);
            setHash(`${kebabMainSlug}:${kebabVariantName}`);
          }
        } else {
          // Remove entire hash
          setHash(null);
        }
      }

      setSelectedFileNameInternal(targetFileName);
    },
    [
      selectedVariant,
      transformedFiles,
      mainSlug,
      selectedVariantKey,
      fileHashMode,
      hash,
      setHash,
      saveHashVariantToLocalStorage,
      saveVariantToLocalStorage,
    ],
  );

  // Memoized array of all file slugs for all variants
  const allFilesSlugs = React.useMemo(() => {
    const result: Array<{ fileName: string; slug: string; variantName: string }> = [];

    if (!effectiveCode || !variantKeys.length) {
      return result;
    }

    // Iterate through all variants
    for (const variantKey of variantKeys) {
      const variant = effectiveCode[variantKey];

      // Skip invalid variants
      if (!variant || typeof variant === 'string') {
        continue;
      }

      // Add variant-only slug (points to main file of the variant)
      // Skip for Default variant since it doesn't have variant name in hash
      if (variant.fileName && variantKey !== 'Default') {
        const kebabMainSlug = toKebabCase(mainSlug);
        const kebabVariantName = toKebabCase(variantKey);
        const variantOnlySlug = `${kebabMainSlug}:${kebabVariantName}`;

        result.push({
          fileName: variant.fileName,
          slug: variantOnlySlug,
          variantName: variantKey,
        });
      }

      // Add main file if it exists
      if (variant.fileName) {
        result.push({
          fileName: variant.fileName,
          slug: generateFileSlug(mainSlug, variant.fileName, variantKey),
          variantName: variantKey,
        });
      }

      // Add extra files
      if (variant.extraFiles) {
        Object.keys(variant.extraFiles).forEach((fileName) => {
          result.push({
            fileName,
            slug: generateFileSlug(mainSlug, fileName, variantKey),
            variantName: variantKey,
          });
        });
      }
    }

    return result;
  }, [effectiveCode, variantKeys, mainSlug]);

  return {
    selectedFileName,
    selectedFile,
    selectedFileComponent,
    selectedFileLines,
    files,
    allFilesSlugs,
    selectFileName,
  };
}<|MERGE_RESOLUTION|>--- conflicted
+++ resolved
@@ -338,17 +338,6 @@
       return;
     }
 
-<<<<<<< HEAD
-    // Only update the URL hash if it's different from current hash
-    if (fileSlug && hash !== fileSlug) {
-      // Update hash if either:
-      // 1. Current hash is for the same demo (starts with mainSlug), OR
-      // 2. There is no hash but user changed variant (user interaction)
-      if (isHashRelevantToDemo(hash, mainSlug) || !hash) {
-        setHash(fileSlug);
-      }
-      // Don't update if hash is for a different demo
-=======
     // User switched variants, update hash based on fileHashMode
     // Note: localStorage is already saved by setSelectedVariantKeyAsUser
     if (fileHashMode === 'remove-filename') {
@@ -363,7 +352,6 @@
     } else {
       // Remove entire hash
       setHash(null);
->>>>>>> 1e6365a3
     }
 
     prevVariantKeyRef.current = selectedVariantKey;
