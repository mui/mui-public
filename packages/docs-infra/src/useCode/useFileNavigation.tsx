import * as React from 'react';
import { decompressSync, strFromU8 } from 'fflate';
import type { Root as HastRoot } from 'hast';
import { decode } from 'uint8-to-base64';
import type { VariantCode, VariantSource, Code } from '../CodeHighlighter/types';
import { useUrlHashState } from '../useUrlHashState';
import { countLines } from '../pipeline/parseSource/addLineGutters';
import type { TransformedFiles } from './useCodeUtils';
import { Pre } from './Pre';

// Debug flag - add ?debugFileNav to URL to enable detailed logging
const DEBUG_FILE_NAVIGATION =
  typeof window !== 'undefined' && window.location.search.includes('debugFileNav');

/**
 * Converts a string to kebab-case
 * @param str - The string to convert
 * @returns kebab-case string
 */
export function toKebabCase(str: string): string {
  return (
    str
      // Insert a dash before any uppercase letter that follows a lowercase letter or digit
      .replace(/([a-z0-9])([A-Z])/g, '$1-$2')
      .toLowerCase()
      .replace(/[^a-z0-9.]+/g, '-')
      .replace(/^-+|-+$/g, '')
  );
}

/**
 * Checks if the URL hash is relevant to a specific demo
 * Hash format is: {mainSlug}:{variantName}:{fileName} or {mainSlug}:{fileName}
 * @param urlHash - The URL hash (without '#')
 * @param mainSlug - The main slug for the demo
 * @returns true if the hash starts with the demo's slug
 */
export function isHashRelevantToDemo(urlHash: string | null, mainSlug?: string): boolean {
  if (!urlHash || !mainSlug) {
    return false;
  }
  const kebabSlug = toKebabCase(mainSlug);
  return urlHash.startsWith(`${kebabSlug}:`);
}

/**
 * Generates a file slug based on main slug, file name, and variant name
 * @param mainSlug - The main component/demo slug
 * @param fileName - The file name
 * @param variantName - The variant name
 * @param isInitialVariant - Whether this is the initial/default variant
 * @returns Generated file slug
 */
function generateFileSlug(
  mainSlug: string,
  fileName: string,
  variantName: string,
  isInitialVariant: boolean,
): string {
  // Extract base name from filename (strip extension)
  const lastDotIndex = fileName.lastIndexOf('.');
  const baseName = lastDotIndex !== -1 ? fileName.substring(0, lastDotIndex) : fileName;
  const extension = lastDotIndex !== -1 ? fileName.substring(lastDotIndex) : '';

  // Convert to kebab-case
  const kebabMainSlug = toKebabCase(mainSlug);
  const kebabBaseName = toKebabCase(baseName);
  const kebabVariantName = toKebabCase(variantName);

  // Reconstruct filename with kebab-case base name but preserved extension
  const kebabFileName = `${kebabBaseName}${extension}`;

  // Handle empty main slug case
  if (!kebabMainSlug) {
    return kebabFileName;
  }

  // Format: mainSlug:fileName.ext (for initial variant) or mainSlug:variantName:fileName.ext
  if (isInitialVariant) {
    return `${kebabMainSlug}:${kebabFileName}`;
  }

  return `${kebabMainSlug}:${kebabVariantName}:${kebabFileName}`;
}

interface UseFileNavigationProps {
  selectedVariant: VariantCode | null;
  transformedFiles: TransformedFiles | undefined;
  mainSlug?: string;
  selectedVariantKey?: string;
  variantKeys?: string[];
  shouldHighlight: boolean;
  initialVariant?: string;
  preClassName?: string;
  preRef?: React.Ref<HTMLPreElement>;
  effectiveCode?: Code;
  selectVariant?: React.Dispatch<React.SetStateAction<string>>;
}

export interface UseFileNavigationResult {
  selectedFileName: string | undefined;
  selectedFile: VariantSource | null;
  selectedFileComponent: React.ReactNode;
  selectedFileLines: number;
  files: Array<{ name: string; slug?: string; component: React.ReactNode }>;
  selectFileName: (fileName: string) => void;
  allFilesSlugs: Array<{ fileName: string; slug: string; variantName: string }>;
}

/**
 * Hook for managing file selection and navigation within a code variant
 */
export function useFileNavigation({
  selectedVariant,
  transformedFiles,
  mainSlug = '',
  selectedVariantKey = '',
  variantKeys = [],
  initialVariant,
  shouldHighlight,
  preClassName,
  preRef,
  effectiveCode,
  selectVariant,
}: UseFileNavigationProps): UseFileNavigationResult {
  // Keep selectedFileName as untransformed filename for internal tracking
  const [selectedFileNameInternal, setSelectedFileNameInternal] = React.useState<
    string | undefined
  >(selectedVariant?.fileName);

  // Track user interaction locally
  const [hasUserInteraction, setHasUserInteraction] = React.useState(false);

  // Helper to mark user interaction
  const markUserInteraction = React.useCallback(() => {
    setHasUserInteraction(true);
  }, []);

  // Use the simplified URL hash hook
  const [hash, setHash] = useUrlHashState();

  // Track if we're waiting for a variant switch to complete, and which file to select after
  const pendingFileSelection = React.useRef<string | null>(null);
  const justCompletedPendingSelection = React.useRef(false);

  // Helper function to check URL hash and switch to matching file
  const checkUrlHashAndSelectFile = React.useCallback(() => {
    if (!hash) {
      return;
    }

    if (DEBUG_FILE_NAVIGATION) {
      // eslint-disable-next-line no-console
      console.log('[useFileNavigation] 🔍 checkUrlHashAndSelectFile:', {
        hash,
        currentVariant: selectedVariantKey,
        currentFile: selectedFileNameInternal,
        mainSlug,
      });
    }

    // Try to find matching file - check current variant first
    let matchingFileName: string | undefined;
    let matchingVariantKey: string | undefined;

    // Step 1: Check current variant (if we have one)
    if (selectedVariant) {
      const isInitialVariant = initialVariant
        ? selectedVariantKey === initialVariant
        : variantKeys.length === 0 || selectedVariantKey === variantKeys[0];

      // Check main file
      if (selectedVariant.fileName) {
        const mainFileSlug = generateFileSlug(
          mainSlug,
          selectedVariant.fileName,
          selectedVariantKey,
          isInitialVariant,
        );
        if (hash === mainFileSlug) {
          matchingFileName = selectedVariant.fileName;
          matchingVariantKey = selectedVariantKey;
        }
      }

      // Check extra files
      if (!matchingFileName && selectedVariant.extraFiles) {
        for (const fileName of Object.keys(selectedVariant.extraFiles)) {
          const fileSlug = generateFileSlug(
            mainSlug,
            fileName,
            selectedVariantKey,
            isInitialVariant,
          );
          if (hash === fileSlug) {
            matchingFileName = fileName;
            matchingVariantKey = selectedVariantKey;
            break;
          }
        }
      }

      // Check transformed files
      if (!matchingFileName && transformedFiles) {
        for (const file of transformedFiles.files) {
          const fileSlug = generateFileSlug(
            mainSlug,
            file.originalName,
            selectedVariantKey,
            isInitialVariant,
          );
          if (hash === fileSlug) {
            matchingFileName = file.originalName;
            matchingVariantKey = selectedVariantKey;
            break;
          }
        }
      }
    }

    // Step 2: If no match and we can switch variants, search other variants
    if (!matchingFileName && effectiveCode && selectVariant) {
      for (const [variantKey, variant] of Object.entries(effectiveCode)) {
        // Skip current variant (already checked) and invalid variants
        if (variantKey === selectedVariantKey || !variant || typeof variant === 'string') {
          continue;
        }

        const isInitialVariant = initialVariant
          ? variantKey === initialVariant
          : variantKeys.length === 0 || variantKey === variantKeys[0];

        // Check main file
        if (variant.fileName) {
          const mainFileSlug = generateFileSlug(
            mainSlug,
            variant.fileName,
            variantKey,
            isInitialVariant,
          );
          if (hash === mainFileSlug) {
            matchingFileName = variant.fileName;
            matchingVariantKey = variantKey;
            break;
          }
        }

        // Check extra files
        if (!matchingFileName && variant.extraFiles) {
          for (const fileName of Object.keys(variant.extraFiles)) {
            const fileSlug = generateFileSlug(mainSlug, fileName, variantKey, isInitialVariant);
            if (hash === fileSlug) {
              matchingFileName = fileName;
              matchingVariantKey = variantKey;
              break;
            }
          }
        }

        if (matchingFileName) {
          break;
        }
      }
    }

    if (matchingFileName && matchingVariantKey) {
      if (DEBUG_FILE_NAVIGATION) {
        // eslint-disable-next-line no-console
        console.log('[useFileNavigation] ✅ Found matching file:', {
          matchingFileName,
          matchingVariantKey,
          needsVariantSwitch: matchingVariantKey !== selectedVariantKey,
        });
      }

      // If the matching file is in a different variant, switch to that variant first
      if (matchingVariantKey !== selectedVariantKey && selectVariant) {
        // Remember which file to select after variant switch
        pendingFileSelection.current = matchingFileName;
        selectVariant(matchingVariantKey);
        if (DEBUG_FILE_NAVIGATION) {
          // eslint-disable-next-line no-console
          console.log('[useFileNavigation] 🔄 Switching variant:', {
            from: selectedVariantKey,
            to: matchingVariantKey,
            pendingFile: matchingFileName,
          });
        }
        // Don't set the file here - it will be set after variant changes
        return;
      }

      // Set the file if we're in the correct variant
      pendingFileSelection.current = null;
      setSelectedFileNameInternal(matchingFileName);
      markUserInteraction();
      if (DEBUG_FILE_NAVIGATION) {
        // eslint-disable-next-line no-console
        console.log('[useFileNavigation] 📄 Set file directly:', matchingFileName);
      }
    } else if (DEBUG_FILE_NAVIGATION) {
      // eslint-disable-next-line no-console
      console.log('[useFileNavigation] ❌ No matching file found for hash:', hash);
    }
  }, [
    hash,
    selectedVariant,
    selectedVariantKey,
    selectedFileNameInternal,
    variantKeys,
    initialVariant,
    mainSlug,
    transformedFiles,
    effectiveCode,
    selectVariant,
    markUserInteraction,
  ]);

  // Run hash check when URL hash changes to select the matching file
  // Only depends on hash to avoid re-running when the callback recreates due to variant state changes
  React.useEffect(() => {
    checkUrlHashAndSelectFile();
    // eslint-disable-next-line react-hooks/exhaustive-deps
  }, [hash]);

  // When variant switches with a pending file selection, complete the file selection
  React.useEffect(() => {
    if (pendingFileSelection.current && selectedVariant) {
      const fileToSelect = pendingFileSelection.current;
      pendingFileSelection.current = null;
      justCompletedPendingSelection.current = true;
      setSelectedFileNameInternal(fileToSelect);
      markUserInteraction();
      if (DEBUG_FILE_NAVIGATION) {
        // eslint-disable-next-line no-console
        console.log('[useFileNavigation] ✨ Completed pending file selection:', {
          file: fileToSelect,
          variant: selectedVariantKey,
        });
      }
    } else {
      justCompletedPendingSelection.current = false;
    }
  }, [selectedVariantKey, selectedVariant, markUserInteraction]);

  // Reset selectedFileName when variant changes
  React.useEffect(() => {
    // Skip reset if we have a pending file selection from hash navigation
    // OR if we just completed a pending file selection
    if (pendingFileSelection.current || justCompletedPendingSelection.current) {
      if (DEBUG_FILE_NAVIGATION) {
        // eslint-disable-next-line no-console
        console.log('[useFileNavigation] ⏭️  Skipping reset (pending or just completed):', {
          pending: pendingFileSelection.current,
          justCompleted: justCompletedPendingSelection.current,
        });
      }
      return;
    }

    if (selectedVariant && selectedFileNameInternal !== selectedVariant.fileName) {
      // Only reset if current selectedFileName doesn't exist in the new variant
      const hasFile =
        selectedVariant.fileName === selectedFileNameInternal ||
        (selectedFileNameInternal &&
          selectedVariant.extraFiles &&
          selectedVariant.extraFiles[selectedFileNameInternal]);

      if (!hasFile) {
        if (DEBUG_FILE_NAVIGATION) {
          // eslint-disable-next-line no-console
          console.log('[useFileNavigation] 🔄 Resetting file (not found in new variant):', {
            oldFile: selectedFileNameInternal,
            newFile: selectedVariant.fileName,
            variant: selectedVariantKey,
          });
        }
        setSelectedFileNameInternal(selectedVariant.fileName);
      } else if (DEBUG_FILE_NAVIGATION) {
        // eslint-disable-next-line no-console
        console.log('[useFileNavigation] ✅ File exists in new variant, keeping:', {
          file: selectedFileNameInternal,
          variant: selectedVariantKey,
        });
      }
    }
  }, [selectedVariant, selectedFileNameInternal, selectedVariantKey]);

  // Track the previous variant and file to detect actual changes
  const prevVariantKeyRef = React.useRef<string>(selectedVariantKey);
  const prevSelectedFileRef = React.useRef<string | undefined>(selectedFileNameInternal);

  // Update URL when variant or file changes (to reflect new slug for current file)
  // This effect handles hash updates for:
  // 1. Variant changes (e.g., user switches from TypeScript to JavaScript)
  // 2. File changes that don't go through selectFileName (e.g., pending file selections after variant switch)
  // NOTE: selectFileName() has its own hash update logic, so direct file selections are covered
  React.useEffect(() => {
    if (
      !selectedVariant ||
      typeof window === 'undefined' ||
      !selectedFileNameInternal ||
      !hasUserInteraction
    ) {
      if (DEBUG_FILE_NAVIGATION && typeof window !== 'undefined') {
        // eslint-disable-next-line no-console
        console.log('[useFileNavigation] ⏭️  Skipping hash update (preconditions not met):', {
          hasVariant: !!selectedVariant,
          hasFile: !!selectedFileNameInternal,
          hasUserInteraction,
        });
      }
      return;
    }

    // Check if variant or file actually changed
    const variantChanged = prevVariantKeyRef.current !== selectedVariantKey;
    const fileChanged = prevSelectedFileRef.current !== selectedFileNameInternal;

    if (DEBUG_FILE_NAVIGATION) {
      // eslint-disable-next-line no-console
      console.log('[useFileNavigation] 🔍 Hash update effect running:', {
        variantChanged,
        fileChanged,
        prevVariant: prevVariantKeyRef.current,
        currentVariant: selectedVariantKey,
        prevFile: prevSelectedFileRef.current,
        currentFile: selectedFileNameInternal,
        currentHash: hash,
      });
    }

    prevVariantKeyRef.current = selectedVariantKey;
    prevSelectedFileRef.current = selectedFileNameInternal;

    // Only update hash when variant or file changes, not on every render
    // This prevents infinite loops when hash is manually edited
    if (!variantChanged && !fileChanged) {
      if (DEBUG_FILE_NAVIGATION) {
        // eslint-disable-next-line no-console
        console.log(
          '[useFileNavigation] ⏭️  Neither variant nor file changed, skipping hash update',
        );
      }
      return;
    }

    // Determine if this is the initial variant
    const isInitialVariant = initialVariant
      ? selectedVariantKey === initialVariant
      : variantKeys.length === 0 || selectedVariantKey === variantKeys[0];

    // Generate the new slug for the currently selected file
    let fileSlug = '';

    if (transformedFiles) {
      const file = transformedFiles.files.find((f) => f.originalName === selectedFileNameInternal);
      if (file) {
        fileSlug = generateFileSlug(
          mainSlug,
          file.originalName,
          selectedVariantKey,
          isInitialVariant,
        );
      }
    } else {
      fileSlug = generateFileSlug(
        mainSlug,
        selectedFileNameInternal,
        selectedVariantKey,
        isInitialVariant,
      );
    }

    // Only update the URL hash if it's different from current hash
    if (fileSlug && hash !== fileSlug) {
      // Only update if current hash is for the same demo (starts with mainSlug)
      // Don't set hash if there's no existing hash - variant changes shouldn't add hashes
<<<<<<< HEAD
      const expectedBaseSlug = toKebabCase(mainSlug);

      if (hash && hash.startsWith(`${expectedBaseSlug}:`)) {
        if (DEBUG_FILE_NAVIGATION) {
          // eslint-disable-next-line no-console
          console.log('[useFileNavigation] 🔗 Updating hash:', {
            from: hash,
            to: fileSlug,
            reason: 'variant changed',
          });
        }
=======
      if (isHashRelevantToDemo(hash, mainSlug)) {
>>>>>>> 01f22b36
        setHash(fileSlug);
      } else if (DEBUG_FILE_NAVIGATION) {
        // eslint-disable-next-line no-console
        console.log('[useFileNavigation] ⏭️  Not updating hash (wrong demo or no existing hash):', {
          hash,
          fileSlug,
          expectedBase: expectedBaseSlug,
        });
      }
      // Otherwise, don't update - either no hash exists or hash is for a different demo
    } else if (DEBUG_FILE_NAVIGATION) {
      // eslint-disable-next-line no-console
      console.log('[useFileNavigation] ℹ️  Hash already matches file slug:', fileSlug);
    }
  }, [
    selectedVariant,
    selectedFileNameInternal,
    transformedFiles,
    mainSlug,
    selectedVariantKey,
    variantKeys,
    initialVariant,
    hasUserInteraction,
    setHash,
    hash,
  ]);

  // Compute the displayed filename (transformed if applicable)
  const selectedFileName = React.useMemo(() => {
    if (!selectedVariant) {
      return undefined;
    }

    // If selectedFileNameInternal is undefined, we're selecting the main file
    const effectiveFileName = selectedFileNameInternal || selectedVariant.fileName;
    if (!effectiveFileName) {
      return undefined;
    }

    // If we have transformed files, return the transformed name
    if (transformedFiles) {
      const file = transformedFiles.files.find((f) => f.originalName === effectiveFileName);
      return file ? file.name : effectiveFileName;
    }

    // Otherwise, return the original filename
    return effectiveFileName;
  }, [selectedVariant, selectedFileNameInternal, transformedFiles]);

  const selectedFile = React.useMemo(() => {
    if (!selectedVariant) {
      return null;
    }

    // If we have transformed files, use them
    if (transformedFiles) {
      const effectiveFileName = selectedFileNameInternal || selectedVariant.fileName;
      const file = transformedFiles.files.find((f) => f.originalName === effectiveFileName);
      return file ? file.source : null;
    }

    // Otherwise, use the original untransformed files
    if (selectedFileNameInternal === selectedVariant.fileName || !selectedFileNameInternal) {
      return selectedVariant.source ?? null;
    }

    // Look in extraFiles
    if (
      selectedFileNameInternal &&
      selectedVariant.extraFiles &&
      selectedVariant.extraFiles[selectedFileNameInternal]
    ) {
      const extraFile = selectedVariant.extraFiles[selectedFileNameInternal];
      if (typeof extraFile === 'string') {
        return extraFile;
      }
      if (extraFile && typeof extraFile === 'object' && 'source' in extraFile) {
        return extraFile.source ?? null;
      }
    }

    return null;
  }, [selectedVariant, selectedFileNameInternal, transformedFiles]);

  const selectedFileComponent = React.useMemo(() => {
    if (!selectedVariant) {
      return null;
    }

    // If we have transformed files, use them
    if (transformedFiles) {
      const file = transformedFiles.files.find((f) => f.originalName === selectedFileNameInternal);
      return file ? file.component : null;
    }

    // Otherwise, create component from original untransformed files
    if (selectedFileNameInternal === selectedVariant.fileName || !selectedFileNameInternal) {
      if (selectedVariant.source == null) {
        return null;
      }
      return (
        <Pre className={preClassName} ref={preRef} shouldHighlight={shouldHighlight}>
          {selectedVariant.source}
        </Pre>
      );
    }

    // Look in extraFiles
    if (
      selectedFileNameInternal &&
      selectedVariant.extraFiles &&
      selectedVariant.extraFiles[selectedFileNameInternal]
    ) {
      const extraFile = selectedVariant.extraFiles[selectedFileNameInternal];
      let source: VariantSource | undefined;

      if (typeof extraFile === 'string') {
        source = extraFile;
      } else if (extraFile && typeof extraFile === 'object' && 'source' in extraFile) {
        source = extraFile.source;
      } else {
        return null;
      }

      if (source == null) {
        return null;
      }

      return (
        <Pre className={preClassName} ref={preRef} shouldHighlight={shouldHighlight}>
          {source}
        </Pre>
      );
    }

    return null;
  }, [
    selectedVariant,
    selectedFileNameInternal,
    transformedFiles,
    shouldHighlight,
    preClassName,
    preRef,
  ]);

  const selectedFileLines = React.useMemo(() => {
    if (selectedFile == null) {
      return 0;
    }

    // If it's a string, split by newlines and count
    if (typeof selectedFile === 'string') {
      return selectedFile.split('\n').length;
    }

    // If it's a hast object, count the children length
    if (selectedFile && typeof selectedFile === 'object') {
      let hastSelectedFile: HastRoot;
      if ('hastJson' in selectedFile) {
        hastSelectedFile = JSON.parse(selectedFile.hastJson);
      } else if ('hastGzip' in selectedFile) {
        hastSelectedFile = JSON.parse(strFromU8(decompressSync(decode(selectedFile.hastGzip))));
      } else {
        hastSelectedFile = selectedFile;
      }

      if (hastSelectedFile.data && 'totalLines' in hastSelectedFile.data) {
        const totalLines = hastSelectedFile.data.totalLines;
        // Check if totalLines is a valid number (not null, undefined, or NaN)
        if (totalLines != null && !Number.isNaN(Number(totalLines))) {
          const numLines = Number(totalLines);
          if (numLines >= 0) {
            return numLines;
          }
        }
        // Fall through to children count if totalLines is invalid
      }

      if ('children' in hastSelectedFile) {
        // Use countLines for more accurate line counting of HAST trees
        return countLines(hastSelectedFile);
      }
    }

    return 0;
  }, [selectedFile]);

  // Convert files for the return interface
  const files = React.useMemo(() => {
    if (!selectedVariant) {
      return [];
    }

    // Determine if this is the initial variant
    const isInitialVariant = initialVariant
      ? selectedVariantKey === initialVariant
      : variantKeys.length === 0 || selectedVariantKey === variantKeys[0];

    // If we have transformed files, use them
    if (transformedFiles) {
      return transformedFiles.files.map((f) => ({
        name: f.name,
        slug: generateFileSlug(mainSlug, f.originalName, selectedVariantKey, isInitialVariant),
        component: f.component,
      }));
    }

    // Otherwise, create files from original untransformed data
    const result: Array<{ name: string; slug?: string; component: React.ReactNode }> = [];

    // Only add main file if it has a fileName
    if (selectedVariant.fileName && selectedVariant.source) {
      result.push({
        name: selectedVariant.fileName,
        slug: generateFileSlug(
          mainSlug,
          selectedVariant.fileName,
          selectedVariantKey,
          isInitialVariant,
        ),
        component: (
          <Pre className={preClassName} ref={preRef} shouldHighlight={shouldHighlight}>
            {selectedVariant.source}
          </Pre>
        ),
      });
    }

    if (selectedVariant.extraFiles) {
      Object.entries(selectedVariant.extraFiles).forEach(([fileName, fileData]) => {
        let source: VariantSource | undefined;

        if (typeof fileData === 'string') {
          source = fileData;
        } else if (fileData && typeof fileData === 'object' && 'source' in fileData) {
          source = fileData.source;
        } else {
          return; // Skip invalid entries
        }

        if (!source) {
          return; // Skip null/undefined sources
        }

        result.push({
          name: fileName,
          slug: generateFileSlug(mainSlug, fileName, selectedVariantKey, isInitialVariant),
          component: (
            <Pre className={preClassName} ref={preRef} shouldHighlight={shouldHighlight}>
              {source}
            </Pre>
          ),
        });
      });
    }

    return result;
  }, [
    selectedVariant,
    transformedFiles,
    mainSlug,
    selectedVariantKey,
    variantKeys,
    initialVariant,
    shouldHighlight,
    preClassName,
    preRef,
  ]);

  // Create a wrapper for selectFileName that handles transformed filenames and URL updates
  const selectFileName = React.useCallback(
    (fileName: string) => {
      if (!selectedVariant) {
        return;
      }

      let targetFileName = fileName;
      let fileSlug = '';

      // Determine if this is the initial variant
      const isInitialVariant = initialVariant
        ? selectedVariantKey === initialVariant
        : variantKeys.length === 0 || selectedVariantKey === variantKeys[0];

      // If we have transformed files, we need to reverse-lookup the original filename
      if (transformedFiles) {
        // Check if the fileName is a transformed name - if so, find the original
        const fileByTransformedName = transformedFiles.files.find((f) => f.name === fileName);
        if (fileByTransformedName) {
          targetFileName = fileByTransformedName.originalName;
          fileSlug = generateFileSlug(
            mainSlug,
            fileByTransformedName.originalName,
            selectedVariantKey,
            isInitialVariant,
          );
        } else {
          // Check if the fileName is already an original name
          const fileByOriginalName = transformedFiles.files.find(
            (f) => f.originalName === fileName,
          );
          if (fileByOriginalName) {
            targetFileName = fileName;
            fileSlug = generateFileSlug(mainSlug, fileName, selectedVariantKey, isInitialVariant);
          }
        }
      } else {
        // No transformed files, generate slug directly
        fileSlug = generateFileSlug(mainSlug, fileName, selectedVariantKey, isInitialVariant);
      }

      // Update the URL hash without adding to history (replaceState)
      if (typeof window !== 'undefined' && fileSlug && hash !== fileSlug) {
        setHash(fileSlug); // Use the new URL hash hook
      }

      markUserInteraction(); // Mark that user has made an explicit selection
      setSelectedFileNameInternal(targetFileName);
    },
    [
      selectedVariant,
      transformedFiles,
      mainSlug,
      selectedVariantKey,
      variantKeys,
      initialVariant,
      setHash,
      markUserInteraction,
      hash,
    ],
  );

  // Memoized array of all file slugs for all variants
  const allFilesSlugs = React.useMemo(() => {
    const result: Array<{ fileName: string; slug: string; variantName: string }> = [];

    if (!effectiveCode || !variantKeys.length) {
      return result;
    }

    // Iterate through all variants
    for (const variantKey of variantKeys) {
      const variant = effectiveCode[variantKey];

      // Skip invalid variants
      if (!variant || typeof variant === 'string') {
        continue;
      }

      // Determine if this is the initial variant
      const isInitialVariant = initialVariant
        ? variantKey === initialVariant
        : variantKeys.length === 0 || variantKey === variantKeys[0];

      // Add main file if it exists
      if (variant.fileName) {
        result.push({
          fileName: variant.fileName,
          slug: generateFileSlug(mainSlug, variant.fileName, variantKey, isInitialVariant),
          variantName: variantKey,
        });
      }

      // Add extra files
      if (variant.extraFiles) {
        Object.keys(variant.extraFiles).forEach((fileName) => {
          result.push({
            fileName,
            slug: generateFileSlug(mainSlug, fileName, variantKey, isInitialVariant),
            variantName: variantKey,
          });
        });
      }
    }

    return result;
  }, [effectiveCode, variantKeys, initialVariant, mainSlug]);

  return {
    selectedFileName,
    selectedFile,
    selectedFileComponent,
    selectedFileLines,
    files,
    allFilesSlugs,
    selectFileName,
  };
}<|MERGE_RESOLUTION|>--- conflicted
+++ resolved
@@ -476,28 +476,22 @@
     if (fileSlug && hash !== fileSlug) {
       // Only update if current hash is for the same demo (starts with mainSlug)
       // Don't set hash if there's no existing hash - variant changes shouldn't add hashes
-<<<<<<< HEAD
-      const expectedBaseSlug = toKebabCase(mainSlug);
-
-      if (hash && hash.startsWith(`${expectedBaseSlug}:`)) {
+      if (isHashRelevantToDemo(hash, mainSlug)) {
         if (DEBUG_FILE_NAVIGATION) {
           // eslint-disable-next-line no-console
           console.log('[useFileNavigation] 🔗 Updating hash:', {
             from: hash,
             to: fileSlug,
-            reason: 'variant changed',
+            reason: 'variant or file changed',
           });
         }
-=======
-      if (isHashRelevantToDemo(hash, mainSlug)) {
->>>>>>> 01f22b36
         setHash(fileSlug);
       } else if (DEBUG_FILE_NAVIGATION) {
         // eslint-disable-next-line no-console
         console.log('[useFileNavigation] ⏭️  Not updating hash (wrong demo or no existing hash):', {
           hash,
           fileSlug,
-          expectedBase: expectedBaseSlug,
+          mainSlug,
         });
       }
       // Otherwise, don't update - either no hash exists or hash is for a different demo
