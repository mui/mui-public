import { describe, it, expect } from 'vitest';
import { parseCreateFactoryCall } from './parseCreateFactoryCall';

describe('parseCreateFactoryCall', () => {
  // Most common use cases first
  it('should handle single component without options', async () => {
    const code = `
        import Component from './Component';
        
        export const demo = createDemo(
          import.meta.url,
          Component
        );
      `;
    const filePath = '/src/demo.ts';
    const result = await parseCreateFactoryCall(code, filePath);

    expect(result).not.toBeNull();
    expect(result!.variants).toEqual({
      Default: '/src/Component',
    });
    expect(result!.options).toEqual({});
  });

  it('should handle single component with skipPrecompute option', async () => {
    const code = `
        import Component from './Component';
        
        export const demo = createDemo(
          import.meta.url,
          Component,
          { skipPrecompute: true }
        );
      `;
    const filePath = '/src/demo.ts';
    const result = await parseCreateFactoryCall(code, filePath);

    expect(result).not.toBeNull();
    expect(result!.variants).toEqual({
      Default: '/src/Component',
    });
    expect(result!.options).toEqual({
      skipPrecompute: true,
    });
  });

  it('should handle single component with different spacing styles', async () => {
    // Compact style
    const compactCode = `
      import Component from './Component';
      createDemo(import.meta.url,Component);
    `;
    const compactResult = await parseCreateFactoryCall(compactCode, '/src/demo.ts');
    expect(compactResult!.variants).toEqual({ Default: '/src/Component' });

    // Spaced style
    const spacedCode = `
      import Component from './Component';
      createDemo( import.meta.url , Component );
    `;
    const spacedResult = await parseCreateFactoryCall(spacedCode, '/src/demo.ts');
    expect(spacedResult!.variants).toEqual({ Default: '/src/Component' });

    // Multiline style
    const multilineCode = `
      import Component from './Component';
      createDemo(
        import.meta.url,
        Component
      );
    `;
    const multilineResult = await parseCreateFactoryCall(multilineCode, '/src/demo.ts');
    expect(multilineResult!.variants).toEqual({ Default: '/src/Component' });
  });

  it('should handle single component with options and different spacing', async () => {
    // Compact with options
    const compactCode = `
      import Component from './Component';
      createDemo(import.meta.url,Component,{name:'Test'});
    `;
    const compactResult = await parseCreateFactoryCall(compactCode, '/src/demo.ts');
    expect(compactResult!.variants).toEqual({ Default: '/src/Component' });
    expect(compactResult!.options).toEqual({ name: 'Test' });

    // Multiline with options
    const multilineCode = `
      import Component from './Component';
      createDemo(
        import.meta.url,
        Component,
        {
          name: 'Test Demo',
          skipPrecompute: true
        }
      );
    `;
    const multilineResult = await parseCreateFactoryCall(multilineCode, '/src/demo.ts');
    expect(multilineResult!.variants).toEqual({ Default: '/src/Component' });
    expect(multilineResult!.options).toEqual({ name: 'Test Demo', skipPrecompute: true });
  });

  // Object syntax cases
  it('should handle shorthand variant syntax', async () => {
    const code = `
        import Component from './Component';
        
        createDemo(import.meta.url, { Component }, { name: 'Test' });
      `;
    const filePath = '/src/demo.ts';
    const result = await parseCreateFactoryCall(code, filePath);

    expect(result!.variants).toEqual({
      Component: '/src/Component',
    });
  });

  it('should handle explicit variant mapping', async () => {
    const code = `
        import Comp from './Component';
        
        createDemo(import.meta.url, { Component: Comp }, { name: 'Test' });
      `;
    const filePath = '/src/demo.ts';
    const result = await parseCreateFactoryCall(code, filePath);

    expect(result!.variants).toEqual({
      Component: '/src/Component',
    });
  });

  it('should parse complete createDemo with imports and return full demo object', async () => {
    const code = `
        import Component1 from './Component1';
        import { Component2 } from './components';
        
        export const demo = createDemo(
          import.meta.url,
          { Component1, Component2 },
          {
            name: 'Test Demo',
            slug: 'test-demo',
            skipPrecompute: true
          }
        );
      `;
    const filePath = '/src/demo.ts';
    const result = await parseCreateFactoryCall(code, filePath);

    expect(result).not.toBeNull();
    expect(result!.url).toBe('import.meta.url');
    expect(result!.variants).toEqual({
      Component1: '/src/Component1',
      Component2: '/src/components',
    });
    expect(result!.options).toEqual({
      name: 'Test Demo',
      slug: 'test-demo',
      skipPrecompute: true,
    });
  });

  // Error cases
  it('should throw error when single component is not imported', async () => {
    const code = `
        import Component from './Component';
        
        export const demo = createDemo(
          import.meta.url,
          UnknownComponent,
          { name: 'Test' }
        );
      `;
    const filePath = '/src/demo.ts';

    await expect(parseCreateFactoryCall(code, filePath)).rejects.toThrow(
      "Invalid variants argument in createDemo call in /src/demo.ts. Component 'UnknownComponent' is not imported. Make sure to import it first.",
    );
  });

  it('should throw error for variants without corresponding imports', async () => {
    const code = `
        import Component1 from './Component1';
        
        createDemo(import.meta.url, { Component1, UnknownComponent }, { name: 'Test' });
      `;
    const filePath = '/src/demo.ts';

    await expect(parseCreateFactoryCall(code, filePath)).rejects.toThrow(
      "Invalid variants argument in createDemo call in /src/demo.ts. Component 'UnknownComponent' is not imported. Make sure to import it first.",
    );
  });

  it('should throw error for explicit variant mapping with unknown component', async () => {
    const code = `
        import Component1 from './Component1';
        
        createDemo(import.meta.url, { Component1, Custom: UnknownComponent }, { name: 'Test' });
      `;
    const filePath = '/src/demo.ts';

    await expect(parseCreateFactoryCall(code, filePath)).rejects.toThrow(
      "Invalid variants argument in createDemo call in /src/demo.ts. Component 'UnknownComponent' is not imported. Make sure to import it first.",
    );
  });

  it('should throw error when multiple components are not imported', async () => {
    const code = `
        import Component1 from './Component1';
        
        createDemo(import.meta.url, { Component1, Unknown1, Unknown2 }, { name: 'Test' });
      `;
    const filePath = '/src/demo.ts';

    // Should throw error for the first missing component it encounters
    await expect(parseCreateFactoryCall(code, filePath)).rejects.toThrow(
      "Invalid variants argument in createDemo call in /src/demo.ts. Component 'Unknown1' is not imported. Make sure to import it first.",
    );
  });

  it('should throw error for invalid variants argument', async () => {
    const code = `
        import Component from './Component';
        
        createDemo(import.meta.url, "not an object", { name: 'Invalid' });
      `;
    const filePath = '/src/demo.ts';

    await expect(parseCreateFactoryCall(code, filePath)).rejects.toThrow(
      'Invalid variants argument in createDemo call in /src/demo.ts. Expected a valid component identifier, but got: ""not an object""',
    );
  });

  // Options parsing
  it('should parse options with different quote types', async () => {
    const code = `
        createDemo(import.meta.url, {}, {
          name: "Double quotes",
          slug: 'single quotes',
          description: \`template literal\`,
          skipPrecompute: false
        });
      `;
    const filePath = '/src/demo.ts';
    const result = await parseCreateFactoryCall(code, filePath);

    expect(result!.options).toEqual({
      name: 'Double quotes',
      slug: 'single quotes',
      description: 'template literal',
      skipPrecompute: false,
      extra: {
        description: 'template literal',
      },
    });
  });

  it('should handle missing options fields', async () => {
    const code = `
        createDemo(import.meta.url, {}, { name: 'Minimal' });
      `;
    const filePath = '/src/demo.ts';
    const result = await parseCreateFactoryCall(code, filePath);

    expect(result!.options).toEqual({
      name: 'Minimal',
    });
  });

  it('should preserve unrecognized options fields', async () => {
    const code = `
        import Component from './Component';
        
        createDemo(import.meta.url, Component, {
          name: 'Test Demo',
          slug: 'test-slug',
          skipPrecompute: true,
          customOption: 'custom value',
          anotherCustom: 42,
          booleanCustom: false,
          objectCustom: { nested: 'value' }
        });
      `;
    const filePath = '/src/demo.ts';
    const result = await parseCreateFactoryCall(code, filePath);

    expect(result!.options).toEqual({
      name: 'Test Demo',
      slug: 'test-slug',
      skipPrecompute: true,
<<<<<<< HEAD
      extra: {
        customOption: 'custom value',
        anotherCustom: 42,
        booleanCustom: false,
        objectCustom: "{ nested: 'value' }",
      },
    });

    // The full options object string should contain all the original options
    expect(result!.optionsObjectStr).toContain('customOption');
    expect(result!.optionsObjectStr).toContain('anotherCustom');
    expect(result!.optionsObjectStr).toContain('booleanCustom');
    expect(result!.optionsObjectStr).toContain('objectCustom');
=======
      customOption: 'custom value',
      anotherCustom: 42,
      booleanCustom: false,
      objectCustom: { nested: 'value' },
    });

    // The structured options should contain all the original options with their original formatting
    const structuredOptionsStr = JSON.stringify(result!.structuredOptions);
    expect(structuredOptionsStr).toContain('customOption');
    expect(structuredOptionsStr).toContain('anotherCustom');
    expect(structuredOptionsStr).toContain('booleanCustom');
    expect(structuredOptionsStr).toContain('objectCustom');
>>>>>>> 01766668
  });

  it('should preserve unrecognized options with various formats', async () => {
    const code = `
        import Component from './Component';
        
        createDemo(import.meta.url, Component, {
          name: 'Test',
          customString: "double quotes",
          customTemplate: \`template literal\`,
          customNumber: 123.45,
          customArray: [1, 2, 3],
          customFunction: () => console.log('test'),
          customRegex: /pattern/gi
        });
      `;
    const filePath = '/src/demo.ts';
    const result = await parseCreateFactoryCall(code, filePath);

    // Known options and extra options should be parsed
    expect(result!.options).toEqual({
      name: 'Test',
<<<<<<< HEAD
      extra: {
        customString: 'double quotes',
        customTemplate: 'template literal',
        customNumber: 123.45,
        customArray: [1, 2, 3],
        customFunction: "() => console.log('test')",
        customRegex: '/pattern/gi',
      },
    });

    // But the raw options string should preserve everything
    expect(result!.optionsObjectStr).toContain('customString');
    expect(result!.optionsObjectStr).toContain('customTemplate');
    expect(result!.optionsObjectStr).toContain('customNumber');
    expect(result!.optionsObjectStr).toContain('customArray');
    expect(result!.optionsObjectStr).toContain('customFunction');
    expect(result!.optionsObjectStr).toContain('customRegex');
=======
      customString: 'double quotes',
      customTemplate: 'template literal',
      customNumber: 123.45,
      customArray: [1, 2, 3],
      customFunction: "() => console.log('test')",
      customRegex: '/pattern/gi',
    });

    // But the structured options should preserve everything
    const structuredOptionsStr = JSON.stringify(result!.structuredOptions);
    expect(structuredOptionsStr).toContain('customString');
    expect(structuredOptionsStr).toContain('customTemplate');
    expect(structuredOptionsStr).toContain('customNumber');
    expect(structuredOptionsStr).toContain('customArray');
    expect(structuredOptionsStr).toContain('customFunction');
    expect(structuredOptionsStr).toContain('customRegex');
>>>>>>> 01766668
  });

  it('should preserve unrecognized options alongside precompute values', async () => {
    const code = `
        import Component from './Component';
        
        createDemo(import.meta.url, Component, {
          name: 'Test Demo',
          precompute: { some: 'data' },
          customBefore: 'before precompute',
          skipPrecompute: false,
          customAfter: 'after precompute',
          metadata: { version: '1.0', tags: ['demo', 'test'] }
        });
      `;
    const filePath = '/src/demo.ts';
    const result = await parseCreateFactoryCall(code, filePath);

<<<<<<< HEAD
    // Known options and extra options should be parsed
    expect(result!.options).toEqual({
      name: 'Test Demo',
      skipPrecompute: false,
      precompute: "{ some: 'data' }", // precompute is stored as string
      extra: {
        customBefore: 'before precompute',
        customAfter: 'after precompute',
        metadata: "{ version: '1.0', tags: ['demo', 'test'] }",
      },
=======
    // All options should be parsed including custom ones
    expect(result!.options).toEqual({
      name: 'Test Demo',
      skipPrecompute: false,
      precompute: { some: 'data' },
      customBefore: 'before precompute',
      customAfter: 'after precompute',
      metadata: { version: '1.0', tags: ['demo', 'test'] },
>>>>>>> 01766668
    });

    // Custom options should be preserved in the structured options
    const structuredOptionsStr = JSON.stringify(result!.structuredOptions);
    expect(structuredOptionsStr).toContain('customBefore');
    expect(structuredOptionsStr).toContain('customAfter');
    expect(structuredOptionsStr).toContain('metadata');
    expect(structuredOptionsStr).toContain('version');
    expect(structuredOptionsStr).toContain('tags');

    // Precompute parsing should work correctly
    expect(result!.options.precompute).toBeDefined();
    expect(result!.options.precompute).toEqual({ some: 'data' });
  });

  // Advanced import scenarios
  it('should handle named imports with aliases correctly', async () => {
    const code = `
        import { Component1 as Comp1, Component2 as Comp2 } from './components';

        createDemo(import.meta.url, { Comp1, Comp2 }, { name: 'Test' });
      `;
    const filePath = '/src/demo.ts';
    const result = await parseCreateFactoryCall(code, filePath);

    expect(result!.variants).toEqual({
      Comp1: '/src/components',
      Comp2: '/src/components',
    });
  });

  it('should handle complex real-world example', async () => {
    const code = `
        import { createDemo } from '@/functions/createDemo';
        import CssModules from './CssModules';
        import Tailwind from './Tailwind';
        import BasicExample from '../shared/BasicExample';

        export const CodeDemo = createDemo(
          import.meta.url,
          { 
            CssModules, 
            Tailwind,
            Basic: BasicExample 
          },
          {
            name: 'Code Styling Comparison',
            slug: 'code-styling',
            skipPrecompute: true,
          },
        );
      `;
    const filePath = '/src/demos/styling/demo.ts';
    const result = await parseCreateFactoryCall(code, filePath);

    expect(result).not.toBeNull();
    expect(result!.variants).toEqual({
      CssModules: '/src/demos/styling/CssModules',
      Tailwind: '/src/demos/styling/Tailwind',
      Basic: '/src/demos/shared/BasicExample',
    });
    expect(result!.options).toEqual({
      name: 'Code Styling Comparison',
      slug: 'code-styling',
      skipPrecompute: true,
    });
  });

  // Different create* function variants
  it('should work with createCode function', async () => {
    const code = `
        import Component from './Component';
        
        createCode(import.meta.url, { Default: Component }, { name: 'Code Example' });
      `;
    const filePath = '/src/demo.ts';
    const result = await parseCreateFactoryCall(code, filePath);

    expect(result).not.toBeNull();
    expect(result!.functionName).toBe('createCode');
    expect(result!.variants).toEqual({ Default: '/src/Component' });
    expect(result!.options).toEqual({ name: 'Code Example' });
  });

  it('should work with createDemo function', async () => {
    const code = `
        import Component from './Component';
        
        createDemo(import.meta.url, { Example: Component });
      `;
    const filePath = '/src/demo.ts';
    const result = await parseCreateFactoryCall(code, filePath);

    expect(result).not.toBeNull();
    expect(result!.functionName).toBe('createDemo');
    expect(result!.variants).toEqual({ Example: '/src/Component' });
    expect(result!.options).toEqual({});
  });

  // URL format variations
  it('should only accept import.meta.url', async () => {
    const code = `
        import Component from './Component';
        
        createDemo(require('url').pathToFileURL(__filename).toString(), { Default: Component }, { name: 'CJS Example' });
      `;
    const filePath = '/src/demo.ts';

    await expect(parseCreateFactoryCall(code, filePath)).rejects.toThrow(
      "Invalid URL argument in createDemo call in /src/demo.ts. Expected 'import.meta.url' but got: require('url').pathToFileURL(__filename).toString()",
    );
  });

  // Edge cases and validation
  it('should return null when no createDemo calls are found', async () => {
    const code = `
        import Component from './Component';
        // No createDemo call
      `;
    const filePath = '/src/demo.ts';
    const result = await parseCreateFactoryCall(code, filePath);

    expect(result).toBeNull();
  });

  it('should throw error when multiple createDemo calls are found', async () => {
    const code = `
        import Component1 from './Component1';
        import Component2 from './Component2';
        
        createDemo(import.meta.url, { Component1 }, { name: 'Demo 1' });
        createDemo(import.meta.url, { Component2 }, { name: 'Demo 2' });
      `;
    const filePath = '/src/demo.ts';

    await expect(parseCreateFactoryCall(code, filePath)).rejects.toThrow(
      'Multiple create* factory calls found in /src/demo.ts. Only one create* call per file is supported. Found 2 calls.',
    );
  });

  it('should throw error for invalid URL argument', async () => {
    const code = `
        import Component from './Component';
        
        createDemo('./file.ts', { Default: Component }, { name: 'Invalid' });
      `;
    const filePath = '/src/demo.ts';

    await expect(parseCreateFactoryCall(code, filePath)).rejects.toThrow(
      "Invalid URL argument in createDemo call in /src/demo.ts. Expected 'import.meta.url' but got: './file.ts'",
    );
  });

  it('should throw error for wrong number of arguments', async () => {
    const code = `
        import Component from './Component';
        
        createDemo(import.meta.url);
      `;
    const filePath = '/src/demo.ts';

    await expect(parseCreateFactoryCall(code, filePath)).rejects.toThrow(
      "Invalid createDemo call in /src/demo.ts. Expected 2-3 arguments (url, variants, options?) but got 1 arguments. Functions starting with 'create' must follow the convention: create*(url, variants, options?)",
    );
  });

  // Implementation details and property validation
  it('should correctly set hasOptions property', async () => {
    // Test with no options (2 arguments)
    const codeNoOptions = `
      import Component from './Component';
      createDemo(import.meta.url, { Component });
    `;
    const resultNoOptions = await parseCreateFactoryCall(codeNoOptions, '/src/demo.ts');
    expect(resultNoOptions!.hasOptions).toBe(false);
    expect(resultNoOptions!.structuredOptions).toBeUndefined();

    // Test with empty options
    const codeEmptyOptions = `
      import Component from './Component';
      createDemo(import.meta.url, { Component }, {});
    `;
    const resultEmptyOptions = await parseCreateFactoryCall(codeEmptyOptions, '/src/demo.ts');
    expect(resultEmptyOptions!.hasOptions).toBe(true);
    expect(resultEmptyOptions!.structuredOptions).toEqual({});

    // Test with actual options
    const codeWithOptions = `
      import Component from './Component';
      createDemo(import.meta.url, { Component }, { name: 'Test' });
    `;
    const resultWithOptions = await parseCreateFactoryCall(codeWithOptions, '/src/demo.ts');
    expect(resultWithOptions!.hasOptions).toBe(true);
    expect(resultWithOptions!.structuredOptions).toEqual({ name: "'Test'" }); // Structured format preserves quotes
  });

  // Externals tests
  describe('externals functionality', () => {
    it('should extract externals from imports', async () => {
      const code = `
        import React from 'react';
        import { useState } from 'react';
        import * as ReactDOM from 'react-dom';
        import 'side-effect-only';
        import Component from './Component';
        
        createDemo(import.meta.url, { Component }, { name: 'Test' });
      `;
      const filePath = '/src/demo.ts';
      const result = await parseCreateFactoryCall(code, filePath);

      expect(result).not.toBeNull();
      // Only side-effect imports should be included
      expect(result!.externals).toEqual({
        'side-effect-only': [],
      });
    });

    it('should handle externals with aliases', async () => {
      const code = `
        import React from 'react';
        import { Component as ReactComponent, createElement as h } from 'react';
        import 'side-effect-import';
        import LocalComponent from './Component';
        
        createDemo(import.meta.url, { LocalComponent }, { name: 'Test' });
      `;
      const filePath = '/src/demo.ts';
      const result = await parseCreateFactoryCall(code, filePath);

      expect(result).not.toBeNull();
      // Only side-effect imports should be included
      expect(result!.externals).toEqual({
        'side-effect-import': [],
      });
    });

    it('should handle type-only imports in externals', async () => {
      const code = `
        import type { FC } from 'react';
        import React, { type ComponentProps } from 'react';
        import 'type-side-effect';
        import Component from './Component';
        
        createDemo(import.meta.url, { Component }, { name: 'Test' });
      `;
      const filePath = '/src/demo.ts';
      const result = await parseCreateFactoryCall(code, filePath);

      expect(result).not.toBeNull();
      // Only side-effect imports should be included
      expect(result!.externals).toEqual({
        'type-side-effect': [],
      });
    });

    it('should handle side-effect imports in externals', async () => {
      const code = `
        import 'react-hot-loader';
        import './styles.css';
        import React from 'react';
        import Component from './Component';
        
        createDemo(import.meta.url, { Component }, { name: 'Test' });
      `;
      const filePath = '/src/demo.ts';
      const result = await parseCreateFactoryCall(code, filePath);

      expect(result).not.toBeNull();
      // Only external side-effect imports should be included (not relative ones like './styles.css')
      expect(result!.externals).toEqual({
        'react-hot-loader': [],
      });
    });

    it('should handle mixed external import types', async () => {
      const code = `
        import React, { useState, useEffect } from 'react';
        import * as ReactDOM from 'react-dom';
        import { createRoot } from 'react-dom/client';
        import 'global-styles';
        import 'another-side-effect';
        import Component from './Component';
        
        createDemo(import.meta.url, { Component }, { name: 'Test' });
      `;
      const filePath = '/src/demo.ts';
      const result = await parseCreateFactoryCall(code, filePath);

      expect(result).not.toBeNull();
      // Only side-effect imports should be included
      expect(result!.externals).toEqual({
        'global-styles': [],
        'another-side-effect': [],
      });
    });

    it('should return empty externals when no external imports exist', async () => {
      const code = `
        import Component from './Component';
        import { Helper } from '../utils/helper';
        
        createDemo(import.meta.url, { Component }, { name: 'Test' });
      `;
      const filePath = '/src/demo.ts';
      const result = await parseCreateFactoryCall(code, filePath);

      expect(result).not.toBeNull();
      expect(result!.externals).toEqual({});
    });

    it('should handle scoped packages in externals', async () => {
      const code = `
        import { Button } from '@mui/material';
        import styled from '@emotion/styled';
        import '@scoped/side-effect-package';
        import Component from './Component';
        
        createDemo(import.meta.url, { Component }, { name: 'Test' });
      `;
      const filePath = '/src/demo.ts';
      const result = await parseCreateFactoryCall(code, filePath);

      expect(result).not.toBeNull();
      // Only side-effect imports should be included
      expect(result!.externals).toEqual({
        '@scoped/side-effect-package': [],
      });
    });

    it('should handle externals with complex namespace and named imports', async () => {
      const code = `
        import * as React from 'react';
        import { Component as ReactComponent } from 'react';
        import * as MaterialUI from '@mui/material';
        import { Button, TextField as Input } from '@mui/material';
        import 'complex-side-effect';
        import LocalComponent from './Component';
        
        createDemo(import.meta.url, { LocalComponent }, { name: 'Test' });
      `;
      const filePath = '/src/demo.ts';
      const result = await parseCreateFactoryCall(code, filePath);

      expect(result).not.toBeNull();
      // Only side-effect imports should be included
      expect(result!.externals).toEqual({
        'complex-side-effect': [],
      });
    });
  });

  describe('namedExports functionality', () => {
    it('should extract named exports from aliased imports', async () => {
      const code = `
        import { Checkbox as Demo } from './checkbox';
        import { Button } from './button';
        
        createDemo(import.meta.url, { Variant: Demo, ButtonVariant: Button });
      `;
      const filePath = '/src/demo.ts';
      const result = await parseCreateFactoryCall(code, filePath);

      expect(result).not.toBeNull();
      expect(result!.namedExports).toEqual({
        Variant: 'Checkbox',
        ButtonVariant: 'Button',
      });
      expect(result!.variants).toEqual({
        Variant: '/src/checkbox',
        ButtonVariant: '/src/button',
      });
    });

    it('should handle default import with named exports as undefined', async () => {
      const code = `
        import DefaultComponent from './default';
        import { NamedComponent } from './named';
        
        createDemo(import.meta.url, { Default: DefaultComponent, Named: NamedComponent });
      `;
      const filePath = '/src/demo.ts';
      const result = await parseCreateFactoryCall(code, filePath);

      expect(result).not.toBeNull();
      expect(result!.namedExports).toEqual({
        Default: undefined, // Default import has no named export
        Named: 'NamedComponent',
      });
    });

    it('should handle single component shorthand syntax', async () => {
      const code = `
        import { Component as Demo } from './component';
        
        createDemo(import.meta.url, Demo);
      `;
      const filePath = '/src/demo.ts';
      const result = await parseCreateFactoryCall(code, filePath);

      expect(result).not.toBeNull();
      expect(result!.namedExports).toEqual({
        Default: 'Component',
      });
      expect(result!.variants).toEqual({
        Default: '/src/component',
      });
    });

    it('should handle mixed import types', async () => {
      const code = `
        import DefaultComp from './default';
        import { NamedComp as Aliased } from './named';
        import { DirectNamed } from './direct';
        
        createDemo(import.meta.url, { 
          Default: DefaultComp, 
          Aliased: Aliased,
          Direct: DirectNamed 
        });
      `;
      const filePath = '/src/demo.ts';
      const result = await parseCreateFactoryCall(code, filePath);

      expect(result).not.toBeNull();
      expect(result!.namedExports).toEqual({
        Default: undefined, // Default import
        Aliased: 'NamedComp', // Named import with alias
        Direct: 'DirectNamed', // Direct named import
      });
    });
  });

  // TypeScript generic types in createDemo calls
  describe('TypeScript generic types support', () => {
    it('should handle TypeScript generic types in createDemo variants', async () => {
      const code = `
          import { BasicDemo } from './BasicDemo';
          import { WithProps } from './WithProps';
          
          export const demo = createDemo(
            import.meta.url,
            { Default: BasicDemo as React.ComponentType<{ prop: boolean }>, WithProps },
            { name: "My Demo" }
          );
        `;
      const filePath = '/src/demo.ts';
      const result = await parseCreateFactoryCall(code, filePath);

      expect(result).not.toBeNull();
      expect(result!.variants).toEqual({
        Default: '/src/BasicDemo',
        WithProps: '/src/WithProps',
      });
      expect(result!.options).toEqual({
        name: 'My Demo',
      });
      expect(result!.namedExports).toEqual({
        Default: 'BasicDemo',
        WithProps: 'WithProps',
      });
    });

    it('should handle complex TypeScript generic types with nested generics', async () => {
      const code = `
          import { ComplexComponent } from './ComplexComponent';
          import { SimpleComponent } from './SimpleComponent';
          
          export const demo = createDemo(
            import.meta.url,
            { 
              Complex: ComplexComponent as React.ComponentType<{ data: Array<{ id: string; value: Record<string, any> }>; onSelect: (item: { id: string }) => void; }>,
              Simple: SimpleComponent
            },
            { name: "Complex Types Demo" }
          );
        `;
      const filePath = '/src/demo.ts';
      const result = await parseCreateFactoryCall(code, filePath);

      expect(result).not.toBeNull();
      expect(result!.variants).toEqual({
        Complex: '/src/ComplexComponent',
        Simple: '/src/SimpleComponent',
      });
      expect(result!.options).toEqual({
        name: 'Complex Types Demo',
      });
      expect(result!.namedExports).toEqual({
        Complex: 'ComplexComponent',
        Simple: 'SimpleComponent',
      });
    });
  });

<<<<<<< HEAD
  describe('extra property functionality', () => {
    it('should parse globalTypes in extra property', async () => {
      const code = `
        import Component from './Component';
        
        createDemo(import.meta.url, Component, {
          name: 'Test Demo',
          globalTypes: ['React', 'Node'],
          customOption: 'value'
        });
      `;
      const filePath = '/src/demo.ts';
      const result = await parseCreateFactoryCall(code, filePath);

      expect(result).not.toBeNull();
      expect(result!.options).toEqual({
        name: 'Test Demo',
        extra: {
          globalTypes: ['React', 'Node'], // Parsed as array
          customOption: 'value',
        },
      });
    });

    it('should parse multiple extra options with different types', async () => {
      const code = `
        import Component from './Component';
        
        createDemo(import.meta.url, Component, {
          name: 'Test Demo',
          slug: 'test-slug',
          globalTypes: ['React', 'DOM'],
          debug: true,
          timeout: 5000,
          mode: 'development',
          features: ['experimental', 'beta']
        });
      `;
      const filePath = '/src/demo.ts';
      const result = await parseCreateFactoryCall(code, filePath);

      expect(result).not.toBeNull();
      expect(result!.options).toEqual({
        name: 'Test Demo',
        slug: 'test-slug',
        extra: {
          globalTypes: ['React', 'DOM'], // Parsed as array
          debug: true, // Parsed as boolean
          timeout: 5000, // Parsed as number
          mode: 'development', // Parsed as string
          features: ['experimental', 'beta'], // Parsed as array
        },
      });
    });

    it('should handle extra options without known properties', async () => {
      const code = `
        import Component from './Component';
        
        createDemo(import.meta.url, Component, {
          globalTypes: ['React'],
          customSetting: 'enabled',
          experimental: true
        });
      `;
      const filePath = '/src/demo.ts';
      const result = await parseCreateFactoryCall(code, filePath);

      expect(result).not.toBeNull();
      expect(result!.options).toEqual({
        extra: {
          globalTypes: ['React'], // Parsed as array
          customSetting: 'enabled', // Parsed as string
          experimental: true, // Parsed as boolean
        },
      });
    });

    it('should handle quoted string values in extra options', async () => {
      const code = `
        import Component from './Component';
        
        createDemo(import.meta.url, Component, {
          name: 'Test',
          globalTypes: ['React', 'Node'],
          description: "A test component",
          template: 'basic',
          config: \`advanced settings\`
        });
      `;
      const filePath = '/src/demo.ts';
      const result = await parseCreateFactoryCall(code, filePath);

      expect(result).not.toBeNull();
      expect(result!.options).toEqual({
        name: 'Test',
        extra: {
          globalTypes: ['React', 'Node'], // Parsed as array
          description: 'A test component', // Parsed as string (quotes removed)
          template: 'basic', // Parsed as string (quotes removed)
          config: 'advanced settings', // Parsed as string (quotes removed)
        },
      });
    });

    it('should not include known properties in extra', async () => {
      const code = `
        import Component from './Component';
        
        createDemo(import.meta.url, Component, {
          name: 'Test Demo',
          slug: 'test-slug',
          skipPrecompute: true,
          precompute: { data: 'value' },
          globalTypes: ['React'],
          customOption: 'value'
        });
      `;
      const filePath = '/src/demo.ts';
      const result = await parseCreateFactoryCall(code, filePath);

      expect(result).not.toBeNull();
      expect(result!.options).toEqual({
        name: 'Test Demo',
        slug: 'test-slug',
        skipPrecompute: true,
        precompute: "{ data: 'value' }",
        extra: {
          globalTypes: ['React'], // Parsed as array
          customOption: 'value', // Parsed as string
        },
      });
    });

    it('should handle empty extra options', async () => {
      const code = `
        import Component from './Component';
        
        createDemo(import.meta.url, Component, {
          name: 'Test Demo',
          slug: 'test-slug'
        });
      `;
      const filePath = '/src/demo.ts';
      const result = await parseCreateFactoryCall(code, filePath);

      expect(result).not.toBeNull();
      expect(result!.options).toEqual({
        name: 'Test Demo',
        slug: 'test-slug',
      });
      // Should not have extra property when no extra options exist
      expect(result!.options.extra).toBeUndefined();
    });

    it('should handle complex nested values in extra options', async () => {
      const code = `
        import Component from './Component';
        
        createDemo(import.meta.url, Component, {
          name: 'Complex Demo',
          globalTypes: ['React', 'Node', 'DOM'],
          metadata: { "version": "1.0", "author": "test" },
          features: [1, 2, 3],
          enabled: false
        });
      `;
      const filePath = '/src/demo.ts';
      const result = await parseCreateFactoryCall(code, filePath);

      expect(result).not.toBeNull();
      expect(result!.options).toEqual({
        name: 'Complex Demo',
        extra: {
          globalTypes: ['React', 'Node', 'DOM'], // Parsed as array
          metadata: { version: '1.0', author: 'test' }, // Parsed as object
          features: [1, 2, 3], // Parsed as array
          enabled: false, // Parsed as boolean
        },
      });
    });

    it('should handle single globalTypes value as string', async () => {
      const code = `
        import Component from './Component';
        
        createDemo(import.meta.url, Component, {
          name: 'Single Global',
          globalTypes: 'React'
        });
      `;
      const filePath = '/src/demo.ts';
      const result = await parseCreateFactoryCall(code, filePath);

      expect(result).not.toBeNull();
      expect(result!.options).toEqual({
        name: 'Single Global',
        extra: {
          globalTypes: 'React', // Single value as string
        },
      });
    });

    it('should handle mixed value types', async () => {
      const code = `
        import Component from './Component';
        
        createDemo(import.meta.url, Component, {
          name: 'Mixed Types',
          stringValue: 'hello',
          numberValue: 42,
          booleanValue: true,
          arrayValue: ['a', 'b', 'c'],
          objectValue: { "key": "value" }
        });
      `;
      const filePath = '/src/demo.ts';
      const result = await parseCreateFactoryCall(code, filePath);

      expect(result).not.toBeNull();
      expect(result!.options).toEqual({
        name: 'Mixed Types',
        extra: {
          stringValue: 'hello',
          numberValue: 42,
          booleanValue: true,
          arrayValue: ['a', 'b', 'c'],
          objectValue: { key: 'value' },
        },
      });
    });
  });

  describe('namedExports functionality', () => {
    it('should extract named exports from aliased imports', async () => {
=======
  describe('metadataOnly option', () => {
    it('should handle createDemoClient with only URL argument', async () => {
>>>>>>> 01766668
      const code = `
        import { createDemoClient } from './createDemoClient';
        
        export const DemoClient = createDemoClient(import.meta.url);
      `;
      const filePath = '/src/demo.ts';
      const result = await parseCreateFactoryCall(code, filePath, { metadataOnly: true });

      expect(result).not.toBeNull();
      expect(result!.functionName).toBe('createDemoClient');
      expect(result!.url).toBe('import.meta.url');
      expect(result!.variants).toBeUndefined();
      expect(result!.namedExports).toBeUndefined();
      expect(result!.options).toEqual({});
      expect(result!.hasOptions).toBe(false);
      expect(result!.structuredVariants).toBeUndefined();
    });

    it('should handle createDemoClient with URL and options', async () => {
      const code = `
        import { createDemoClient } from './createDemoClient';
        
        export const DemoClient = createDemoClient(import.meta.url, {
          name: 'Test Client'
        });
      `;
      const filePath = '/src/demo.ts';
      const result = await parseCreateFactoryCall(code, filePath, { metadataOnly: true });

      expect(result).not.toBeNull();
      expect(result!.functionName).toBe('createDemoClient');
      expect(result!.url).toBe('import.meta.url');
      expect(result!.variants).toBeUndefined();
      expect(result!.namedExports).toBeUndefined();
      expect(result!.options).toEqual({
        name: 'Test Client',
      });
      expect(result!.hasOptions).toBe(true);
      expect(result!.structuredVariants).toBeUndefined();
    });

    it('should reject calls with too many arguments in metadataOnly mode', async () => {
      const code = `
        import Component from './Component';
        
        export const demo = createDemo(import.meta.url, Component, { name: 'test' });
      `;
      const filePath = '/src/demo.ts';

      await expect(parseCreateFactoryCall(code, filePath, { metadataOnly: true })).rejects.toThrow(
        'Expected 1-2 arguments (url, options?) but got 3 arguments',
      );
    });

    it('should reject calls with no arguments in metadataOnly mode', async () => {
      const code = `
        export const demo = createDemo();
      `;
      const filePath = '/src/demo.ts';

      await expect(parseCreateFactoryCall(code, filePath, { metadataOnly: true })).rejects.toThrow(
        'Expected 1-2 arguments (url, options?) but got 0 arguments',
      );
    });
  });
});<|MERGE_RESOLUTION|>--- conflicted
+++ resolved
@@ -288,7 +288,6 @@
       name: 'Test Demo',
       slug: 'test-slug',
       skipPrecompute: true,
-<<<<<<< HEAD
       extra: {
         customOption: 'custom value',
         anotherCustom: 42,
@@ -297,25 +296,12 @@
       },
     });
 
-    // The full options object string should contain all the original options
-    expect(result!.optionsObjectStr).toContain('customOption');
-    expect(result!.optionsObjectStr).toContain('anotherCustom');
-    expect(result!.optionsObjectStr).toContain('booleanCustom');
-    expect(result!.optionsObjectStr).toContain('objectCustom');
-=======
-      customOption: 'custom value',
-      anotherCustom: 42,
-      booleanCustom: false,
-      objectCustom: { nested: 'value' },
-    });
-
     // The structured options should contain all the original options with their original formatting
     const structuredOptionsStr = JSON.stringify(result!.structuredOptions);
     expect(structuredOptionsStr).toContain('customOption');
     expect(structuredOptionsStr).toContain('anotherCustom');
     expect(structuredOptionsStr).toContain('booleanCustom');
     expect(structuredOptionsStr).toContain('objectCustom');
->>>>>>> 01766668
   });
 
   it('should preserve unrecognized options with various formats', async () => {
@@ -338,7 +324,6 @@
     // Known options and extra options should be parsed
     expect(result!.options).toEqual({
       name: 'Test',
-<<<<<<< HEAD
       extra: {
         customString: 'double quotes',
         customTemplate: 'template literal',
@@ -349,22 +334,6 @@
       },
     });
 
-    // But the raw options string should preserve everything
-    expect(result!.optionsObjectStr).toContain('customString');
-    expect(result!.optionsObjectStr).toContain('customTemplate');
-    expect(result!.optionsObjectStr).toContain('customNumber');
-    expect(result!.optionsObjectStr).toContain('customArray');
-    expect(result!.optionsObjectStr).toContain('customFunction');
-    expect(result!.optionsObjectStr).toContain('customRegex');
-=======
-      customString: 'double quotes',
-      customTemplate: 'template literal',
-      customNumber: 123.45,
-      customArray: [1, 2, 3],
-      customFunction: "() => console.log('test')",
-      customRegex: '/pattern/gi',
-    });
-
     // But the structured options should preserve everything
     const structuredOptionsStr = JSON.stringify(result!.structuredOptions);
     expect(structuredOptionsStr).toContain('customString');
@@ -373,7 +342,6 @@
     expect(structuredOptionsStr).toContain('customArray');
     expect(structuredOptionsStr).toContain('customFunction');
     expect(structuredOptionsStr).toContain('customRegex');
->>>>>>> 01766668
   });
 
   it('should preserve unrecognized options alongside precompute values', async () => {
@@ -392,7 +360,6 @@
     const filePath = '/src/demo.ts';
     const result = await parseCreateFactoryCall(code, filePath);
 
-<<<<<<< HEAD
     // Known options and extra options should be parsed
     expect(result!.options).toEqual({
       name: 'Test Demo',
@@ -403,16 +370,6 @@
         customAfter: 'after precompute',
         metadata: "{ version: '1.0', tags: ['demo', 'test'] }",
       },
-=======
-    // All options should be parsed including custom ones
-    expect(result!.options).toEqual({
-      name: 'Test Demo',
-      skipPrecompute: false,
-      precompute: { some: 'data' },
-      customBefore: 'before precompute',
-      customAfter: 'after precompute',
-      metadata: { version: '1.0', tags: ['demo', 'test'] },
->>>>>>> 01766668
     });
 
     // Custom options should be preserved in the structured options
@@ -908,246 +865,8 @@
     });
   });
 
-<<<<<<< HEAD
-  describe('extra property functionality', () => {
-    it('should parse globalTypes in extra property', async () => {
-      const code = `
-        import Component from './Component';
-        
-        createDemo(import.meta.url, Component, {
-          name: 'Test Demo',
-          globalTypes: ['React', 'Node'],
-          customOption: 'value'
-        });
-      `;
-      const filePath = '/src/demo.ts';
-      const result = await parseCreateFactoryCall(code, filePath);
-
-      expect(result).not.toBeNull();
-      expect(result!.options).toEqual({
-        name: 'Test Demo',
-        extra: {
-          globalTypes: ['React', 'Node'], // Parsed as array
-          customOption: 'value',
-        },
-      });
-    });
-
-    it('should parse multiple extra options with different types', async () => {
-      const code = `
-        import Component from './Component';
-        
-        createDemo(import.meta.url, Component, {
-          name: 'Test Demo',
-          slug: 'test-slug',
-          globalTypes: ['React', 'DOM'],
-          debug: true,
-          timeout: 5000,
-          mode: 'development',
-          features: ['experimental', 'beta']
-        });
-      `;
-      const filePath = '/src/demo.ts';
-      const result = await parseCreateFactoryCall(code, filePath);
-
-      expect(result).not.toBeNull();
-      expect(result!.options).toEqual({
-        name: 'Test Demo',
-        slug: 'test-slug',
-        extra: {
-          globalTypes: ['React', 'DOM'], // Parsed as array
-          debug: true, // Parsed as boolean
-          timeout: 5000, // Parsed as number
-          mode: 'development', // Parsed as string
-          features: ['experimental', 'beta'], // Parsed as array
-        },
-      });
-    });
-
-    it('should handle extra options without known properties', async () => {
-      const code = `
-        import Component from './Component';
-        
-        createDemo(import.meta.url, Component, {
-          globalTypes: ['React'],
-          customSetting: 'enabled',
-          experimental: true
-        });
-      `;
-      const filePath = '/src/demo.ts';
-      const result = await parseCreateFactoryCall(code, filePath);
-
-      expect(result).not.toBeNull();
-      expect(result!.options).toEqual({
-        extra: {
-          globalTypes: ['React'], // Parsed as array
-          customSetting: 'enabled', // Parsed as string
-          experimental: true, // Parsed as boolean
-        },
-      });
-    });
-
-    it('should handle quoted string values in extra options', async () => {
-      const code = `
-        import Component from './Component';
-        
-        createDemo(import.meta.url, Component, {
-          name: 'Test',
-          globalTypes: ['React', 'Node'],
-          description: "A test component",
-          template: 'basic',
-          config: \`advanced settings\`
-        });
-      `;
-      const filePath = '/src/demo.ts';
-      const result = await parseCreateFactoryCall(code, filePath);
-
-      expect(result).not.toBeNull();
-      expect(result!.options).toEqual({
-        name: 'Test',
-        extra: {
-          globalTypes: ['React', 'Node'], // Parsed as array
-          description: 'A test component', // Parsed as string (quotes removed)
-          template: 'basic', // Parsed as string (quotes removed)
-          config: 'advanced settings', // Parsed as string (quotes removed)
-        },
-      });
-    });
-
-    it('should not include known properties in extra', async () => {
-      const code = `
-        import Component from './Component';
-        
-        createDemo(import.meta.url, Component, {
-          name: 'Test Demo',
-          slug: 'test-slug',
-          skipPrecompute: true,
-          precompute: { data: 'value' },
-          globalTypes: ['React'],
-          customOption: 'value'
-        });
-      `;
-      const filePath = '/src/demo.ts';
-      const result = await parseCreateFactoryCall(code, filePath);
-
-      expect(result).not.toBeNull();
-      expect(result!.options).toEqual({
-        name: 'Test Demo',
-        slug: 'test-slug',
-        skipPrecompute: true,
-        precompute: "{ data: 'value' }",
-        extra: {
-          globalTypes: ['React'], // Parsed as array
-          customOption: 'value', // Parsed as string
-        },
-      });
-    });
-
-    it('should handle empty extra options', async () => {
-      const code = `
-        import Component from './Component';
-        
-        createDemo(import.meta.url, Component, {
-          name: 'Test Demo',
-          slug: 'test-slug'
-        });
-      `;
-      const filePath = '/src/demo.ts';
-      const result = await parseCreateFactoryCall(code, filePath);
-
-      expect(result).not.toBeNull();
-      expect(result!.options).toEqual({
-        name: 'Test Demo',
-        slug: 'test-slug',
-      });
-      // Should not have extra property when no extra options exist
-      expect(result!.options.extra).toBeUndefined();
-    });
-
-    it('should handle complex nested values in extra options', async () => {
-      const code = `
-        import Component from './Component';
-        
-        createDemo(import.meta.url, Component, {
-          name: 'Complex Demo',
-          globalTypes: ['React', 'Node', 'DOM'],
-          metadata: { "version": "1.0", "author": "test" },
-          features: [1, 2, 3],
-          enabled: false
-        });
-      `;
-      const filePath = '/src/demo.ts';
-      const result = await parseCreateFactoryCall(code, filePath);
-
-      expect(result).not.toBeNull();
-      expect(result!.options).toEqual({
-        name: 'Complex Demo',
-        extra: {
-          globalTypes: ['React', 'Node', 'DOM'], // Parsed as array
-          metadata: { version: '1.0', author: 'test' }, // Parsed as object
-          features: [1, 2, 3], // Parsed as array
-          enabled: false, // Parsed as boolean
-        },
-      });
-    });
-
-    it('should handle single globalTypes value as string', async () => {
-      const code = `
-        import Component from './Component';
-        
-        createDemo(import.meta.url, Component, {
-          name: 'Single Global',
-          globalTypes: 'React'
-        });
-      `;
-      const filePath = '/src/demo.ts';
-      const result = await parseCreateFactoryCall(code, filePath);
-
-      expect(result).not.toBeNull();
-      expect(result!.options).toEqual({
-        name: 'Single Global',
-        extra: {
-          globalTypes: 'React', // Single value as string
-        },
-      });
-    });
-
-    it('should handle mixed value types', async () => {
-      const code = `
-        import Component from './Component';
-        
-        createDemo(import.meta.url, Component, {
-          name: 'Mixed Types',
-          stringValue: 'hello',
-          numberValue: 42,
-          booleanValue: true,
-          arrayValue: ['a', 'b', 'c'],
-          objectValue: { "key": "value" }
-        });
-      `;
-      const filePath = '/src/demo.ts';
-      const result = await parseCreateFactoryCall(code, filePath);
-
-      expect(result).not.toBeNull();
-      expect(result!.options).toEqual({
-        name: 'Mixed Types',
-        extra: {
-          stringValue: 'hello',
-          numberValue: 42,
-          booleanValue: true,
-          arrayValue: ['a', 'b', 'c'],
-          objectValue: { key: 'value' },
-        },
-      });
-    });
-  });
-
-  describe('namedExports functionality', () => {
-    it('should extract named exports from aliased imports', async () => {
-=======
   describe('metadataOnly option', () => {
     it('should handle createDemoClient with only URL argument', async () => {
->>>>>>> 01766668
       const code = `
         import { createDemoClient } from './createDemoClient';
         
