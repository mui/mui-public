import { parseImports } from '../loaderUtils';
import {
  parseFunctionArguments,
  type SplitArguments,
  isTypeAssertion,
  isFunction,
  isGeneric,
  isArray,
  isArrowFunction,
  isObjectLiteral,
} from './parseFunctionArguments';
import type { Externals } from '../../CodeHighlighter/types';

/**
 * Helper function to extract string value from parser output, removing quotes if present
 */
function extractStringValue(value: any): string {
  if (typeof value !== 'string') {
    return String(value);
  }

  // Remove surrounding quotes if present
  const trimmed = value.trim();
  if (
    (trimmed.startsWith('"') && trimmed.endsWith('"')) ||
    (trimmed.startsWith("'") && trimmed.endsWith("'"))
  ) {
    return trimmed.slice(1, -1);
  }

  // Handle template literals
  if (trimmed.startsWith('`') && trimmed.endsWith('`')) {
    return trimmed.slice(1, -1);
  }

  return trimmed;
}

/**
 * Helper function to recursively clean up structured data from parser for user consumption,
 * removing quotes from strings and converting basic types
 */
function cleanStructuredData(data: any): any {
  // Check all structured data types first using the parser helpers

  // Check for function calls
  const functionCall = isFunction(data);
  if (functionCall) {
    // Build a function call string like "console.log('test')"
    const argStr = functionCall.arguments
      .map((arg: any) => {
        if (Array.isArray(arg)) {
          return arg.map((a: any) => (typeof a === 'string' ? a : String(a))).join(', ');
        }
        return typeof arg === 'string' ? arg : String(arg);
      })
      .join(', ');
    return `${functionCall.name}(${argStr})`;
  }

  // Check for generic structures
  const generic = isGeneric(data);
  if (generic) {
    // Build a generic string like "Component<{ foo: string }>"
    const genericsStr = generic.generics
      .map((g: any) => (typeof g === 'string' ? g : JSON.stringify(g)))
      .join(', ');
    if (generic.arguments && generic.arguments.length > 0) {
      // Function with generics: Component<T>(args)
      const argsStr = generic.arguments
        .map((p: any) => (typeof p === 'string' ? p : String(p)))
        .join(', ');
      return `${generic.name}<${genericsStr}>(${argsStr})`;
    }
    // Type with generics: Component<T>
    return `${generic.name}<${genericsStr}>`;
  }

  // Check for type assertions
  const typeAssertion = isTypeAssertion(data);
  if (typeAssertion) {
    const cleanedExpression = cleanStructuredData(typeAssertion.expression);
    return `${cleanedExpression} as ${typeAssertion.type}`;
  }

  // Check for arrow functions
  const arrowFunction = isArrowFunction(data);
  if (arrowFunction) {
    const argsStr = arrowFunction.args
      .map((p: any) => (typeof p === 'string' ? p : String(p)))
      .join(', ');

    if (arrowFunction.types) {
      // Typed arrow function
      const [inputType, outputType] = arrowFunction.types;
      const returnValue = cleanStructuredData(arrowFunction.returnValue);
      return `(${argsStr}: ${inputType}): ${outputType} => ${returnValue}`;
    }

    // Simple arrow function
    const returnValue = cleanStructuredData(arrowFunction.returnValue);
    return `(${argsStr}) => ${returnValue}`;
  }

  // Check for literal arrays
  const arrayLiteral = isArray(data);
  if (arrayLiteral) {
    return arrayLiteral.items[0].map(cleanStructuredData);
  }

  // Check for object literals
  const objectLiteral = isObjectLiteral(data);
  if (objectLiteral) {
    const cleaned: any = {};
    for (const [key, value] of Object.entries(objectLiteral.properties)) {
      cleaned[key] = cleanStructuredData(value);
    }
    return cleaned;
  }

  // Handle basic types after structured data checks

  if (typeof data === 'string') {
    // First extract string value (handle quotes)
    const extracted = extractStringValue(data);

    // Then try type conversion
    if (extracted === 'true') {
      return true;
    }
    if (extracted === 'false') {
      return false;
    }

    // Check if it's a number (but be conservative about version strings like "1.0")
    if (/^\d+(\.\d+)?$/.test(extracted)) {
      const num = Number(extracted);
      if (!Number.isNaN(num) && Number.isFinite(num)) {
        // Don't convert simple version-like patterns (e.g., "1.0", "2.0", but convert "123.45")
        if (extracted.includes('.')) {
          // For decimals, only convert if it's not a simple version pattern
          // Version patterns are typically single digit followed by .0 or simple patterns
          if (!/^\d{1,2}\.0$/.test(extracted)) {
            return num;
          }
        } else {
          // Convert all integers
          return num;
        }
      }
    }

    return extracted;
  }

  if (Array.isArray(data)) {
    // Fallback for arrays that don't match structured patterns
    return data.map(cleanStructuredData);
  }

  if (data && typeof data === 'object') {
    // Fallback for objects that don't match structured patterns
    const cleaned: any = {};
    for (const [key, value] of Object.entries(data)) {
      cleaned[key] = cleanStructuredData(value);
    }
    return cleaned;
  }

  return data;
}

/**
 * Helper function to con    );
  }

  // Throw error if the identifier is not found in imports
  throw new Error(
    `Invalid variants arguments in ${functionName} call in ${filePath}. ` +
      `Component '${typeof structuredVariants === 'string' ? structuredVariants : JSON.stringify(structuredVariants)}' is not imported. Make sure to import it first.`,
  );
}

/**
 * Parse variants from object representation (new format)
 */
function parseVariantsObjectFromObject(
  obj: Record<string, any>,
  importMap: Map<string, string>,
  namedExportsMap: Map<string, string | undefined>,
  functionName: string,
  filePath: string,
): { variants: Record<string, string>; namedExports: Record<string, string | undefined> } {
  const demoImports: Record<string, string> = {};
  const namedExports: Record<string, string | undefined> = {};

  for (const [key, value] of Object.entries(obj)) {
    // Handle both string values and structured values (arrays for TypeScript generics)
    let importName: string;

    // Use type discriminators to determine the structure type
    const typeAssertion = isTypeAssertion(value);
    if (typeAssertion) {
      // This is a structured type assertion: ['as', 'React.FC<Props>', 'Component']
      // Extract the actual component name from the expression
      const { expression } = typeAssertion;
      importName = typeof expression === 'string' ? expression : String(expression);
    } else if (typeof value === 'string') {
      // Simple string value - strip TypeScript type assertions
      const asIndex = value.indexOf(' as ');
      importName = asIndex !== -1 ? value.substring(0, asIndex).trim() : value.trim();
    } else {
      // Handle other structured types (functions, generics, arrays)
      const functionCall = isFunction(value);
      const generic = isGeneric(value);
      const arrayLiteral = isArray(value);

      if (functionCall) {
        // Function call: ['Component', [...]]
        importName = functionCall.name;
      } else if (generic) {
        // Generic: ['Component', [...], [...]]
        importName = generic.name;
      } else if (arrayLiteral) {
        // Array literal: handle first element
        const firstItem = arrayLiteral.items[0];
        importName = typeof firstItem === 'string' ? firstItem : String(firstItem);
      } else if (Array.isArray(value) && value.length > 0) {
        // Fallback for unrecognized array structures
        const componentExpression = String(value[0]);
        const asIndex = componentExpression.indexOf(' as ');
        importName =
          asIndex !== -1
            ? componentExpression.substring(0, asIndex).trim()
            : componentExpression.trim();
      } else {
        // Final fallback - convert to string and extract
        const valueStr = String(value);
        const asIndex = valueStr.indexOf(' as ');
        importName = asIndex !== -1 ? valueStr.substring(0, asIndex).trim() : valueStr.trim();
      }
    }

    if (importMap.has(importName)) {
      demoImports[key] = importMap.get(importName)!;
      namedExports[key] = namedExportsMap.get(importName);
    } else {
      throw new Error(
        `Invalid variants argument in ${functionName} call in ${filePath}. ` +
          `Component '${importName}' is not imported. Make sure to import it first.`,
      );
    }
  }

  return { variants: demoImports, namedExports };
}

/**
 * Helper function to convert the new parseImports format to a Map
 * that maps import names to their resolved paths
 */
function buildImportMap(importResult: {
  relative: Record<
    string,
    { path: string; names: { name: string; alias?: string; type: string }[] }
  >;
  externals: any;
}): Map<string, string> {
  const importMap = new Map<string, string>();

  Object.values(importResult.relative).forEach(({ path, names }) => {
    names.forEach(({ name, alias }) => {
      // Use alias if available, otherwise use the original name
      const nameToUse = alias || name;
      importMap.set(nameToUse, path);
    });
  });

  return importMap;
}

/**
 * Helper function to build a mapping from import aliases to their original named exports
 */
function buildNamedExportsMap(importResult: {
  relative: Record<
    string,
    { path: string; names: { name: string; alias?: string; type: string }[] }
  >;
  externals: any;
}): Map<string, string | undefined> {
  const namedExportsMap = new Map<string, string | undefined>();

  Object.values(importResult.relative).forEach(({ names }) => {
    names.forEach(({ name, alias, type }) => {
      // Use alias if available, otherwise use the original name as key
      const nameToUse = alias || name;

      // Only map to the original export name for named imports
      // Default imports should map to undefined since they don't have a specific named export
      if (type === 'named') {
        namedExportsMap.set(nameToUse, name);
      } else {
        namedExportsMap.set(nameToUse, undefined); // undefined for default/namespace imports
      }
    });
  });

  return namedExportsMap;
}

export interface FactoryOptions {
  name?: string;
  slug?: string;
  skipPrecompute?: boolean;
  precompute?: any; // Can be true, false, or an object
  extra?: Record<string, any>; // Parsed extra options (string | number | boolean | object | array)
}

export interface ParsedCreateFactory {
  functionName: string;
  url: string;
  variants: Record<string, string> | undefined;
  namedExports: Record<string, string | undefined> | undefined;
  options: FactoryOptions;
  fullMatch: string;
  hasOptions: boolean;
  externals: Externals;
  // For replacement purposes - positions in the original source code
  argumentsStartIndex: number; // Start position of the arguments (after opening parenthesis)
  argumentsEndIndex: number; // End position of the arguments (before closing parenthesis)
  // Structured data for serialization
  structuredUrl: string;
  structuredVariants: string | SplitArguments | Record<string, string> | undefined;
  structuredOptions?: Record<string, any>;
  // Remaining content after the function call
  remaining: string;
}

/**
 * Parses a variants object using pre-parsed structured data
 */
function parseVariantsObjectFromStructured(
  structuredData: SplitArguments,
  importMap: Map<string, string>,
  namedExportsMap: Map<string, string | undefined>,
  functionName: string,
  filePath: string,
): { variants: Record<string, string>; namedExports: Record<string, string | undefined> } {
  const demoImports: Record<string, string> = {};
  const namedExports: Record<string, string | undefined> = {};

  for (const item of structuredData) {
    // If it's a string, process it directly
    if (typeof item === 'string') {
      const trimmedPart = item.trim();

      // Check if this part contains a colon (key: value syntax)
      const colonIndex = trimmedPart.indexOf(':');

      if (colonIndex !== -1) {
        // Handle "key: value" syntax
        const key = trimmedPart.substring(0, colonIndex).trim();
        const valueExpression = trimmedPart.substring(colonIndex + 1).trim();

        // Strip TypeScript type assertions (e.g., "Component as React.ComponentType<...>" -> "Component")
        const asIndex = valueExpression.indexOf(' as ');
        const importName =
          asIndex !== -1 ? valueExpression.substring(0, asIndex).trim() : valueExpression;

        if (importMap.has(importName)) {
          demoImports[key] = importMap.get(importName)!;
          namedExports[key] = namedExportsMap.get(importName);
        } else {
          throw new Error(
            `Invalid variants argument in ${functionName} call in ${filePath}. ` +
              `Component '${importName}' is not imported. Make sure to import it first.`,
          );
        }
      } else {
        // Handle shorthand syntax (just the component name)
        const importName = trimmedPart;

        if (importMap.has(importName)) {
          demoImports[importName] = importMap.get(importName)!;
          namedExports[importName] = namedExportsMap.get(importName);
        } else {
          throw new Error(
            `Invalid variants argument in ${functionName} call in ${filePath}. ` +
              `Component '${importName}' is not imported. Make sure to import it first.`,
          );
        }
      }
    }
    // If it's an array (nested structure), we don't expect this in variants parsing
    // but we could handle it if needed in the future
  }

  return { variants: demoImports, namedExports };
}

/**
 * Parses variants argument using pre-parsed structured data
 */
function parseVariantsArgumentFromStructured(
  structuredVariants: string | SplitArguments | Record<string, string>,
  importMap: Map<string, string>,
  namedExportsMap: Map<string, string | undefined>,
  functionName: string,
  filePath: string,
): { variants: Record<string, string>; namedExports: Record<string, string | undefined> } {
  // If it's an object (Record<string, string>)
  if (typeof structuredVariants === 'object' && !Array.isArray(structuredVariants)) {
    // We have an object with key-value pairs
    return parseVariantsObjectFromObject(
      structuredVariants,
      importMap,
      namedExportsMap,
      functionName,
      filePath,
    );
  }

  // If it's an array (object literal parsed into structured data)
  if (Array.isArray(structuredVariants)) {
    // Parse the object contents using structured data
    return parseVariantsObjectFromStructured(
      structuredVariants,
      importMap,
      namedExportsMap,
      functionName,
      filePath,
    );
  }

  // If it's a single identifier string
  if (typeof structuredVariants === 'string') {
    const componentName = structuredVariants.trim();
    if (importMap.has(componentName)) {
      return {
        variants: {
          Default: importMap.get(componentName)!,
        },
        namedExports: {
          Default: namedExportsMap.get(componentName),
        },
      };
    }

    // Throw error if the identifier is not found in imports
    throw new Error(
      `Invalid variants argument in ${functionName} call in ${filePath}. ` +
        `Component '${componentName}' is not imported. Make sure to import it first.`,
    );
  }

  // If we reach here, the structured data format is unexpected
  throw new Error(
    `Unexpected structured variants format in ${functionName} call in ${filePath}. ` +
      `Expected string, array, or object but got: ${typeof structuredVariants}`,
  );
}

/**
 * Validates that a URL argument follows the expected convention
 */
function validateUrlArgument(url: string, functionName: string, filePath: string): void {
  const trimmedUrl = url.trim();

  // Only accept import.meta.url
  if (trimmedUrl === 'import.meta.url') {
    return;
  }

  // For error messages, show the argument as parsed by parseFunctionArguments
  // Simple string literals preserve their quotes, complex expressions are shown as parsed
  const errorUrl = trimmedUrl;

  throw new Error(
    `Invalid URL argument in ${functionName} call in ${filePath}. ` +
      `Expected 'import.meta.url' but got: ${errorUrl}`,
  );
}

/**
 * Validates that a variants argument is either an object mapping to imports or a single identifier
 */
function validateVariantsArgument(
  structuredVariants: string | SplitArguments | Record<string, string>,
  functionName: string,
  filePath: string,
): void {
  if (!structuredVariants) {
    throw new Error(
      `Invalid variants argument in ${functionName} call in ${filePath}. ` +
        `Expected an object mapping variant names to imports or a single component identifier.`,
    );
  }

  // Check if it's a valid single identifier (string)
  if (typeof structuredVariants === 'string') {
    const trimmed = structuredVariants.trim();
    if (!trimmed || !/^[a-zA-Z_$][a-zA-Z0-9_$]*$/.test(trimmed)) {
      throw new Error(
        `Invalid variants argument in ${functionName} call in ${filePath}. ` +
          `Expected a valid component identifier, but got: "${trimmed}"`,
      );
    }
    return; // Valid identifier
  }

  // Check if it's an array (object literal structure) or object (parsed key-value pairs)
  if (
    Array.isArray(structuredVariants) ||
    (typeof structuredVariants === 'object' && structuredVariants !== null)
  ) {
    return; // Valid object structure
  }

  throw new Error(
    `Invalid variants argument in ${functionName} call in ${filePath}. ` +
      `Expected an object mapping variant names to imports or a single component identifier, but got: ${typeof structuredVariants}`,
  );
}

/**
 * Parses a file to extract a single create* factory call and its variants and options
 * Returns the parsed result with remaining content included
 * Returns null if no create* call is found
 */
export async function parseCreateFactoryCall(
  code: string,
  filePath: string,
  parseOptions: { metadataOnly?: boolean } = {},
): Promise<ParsedCreateFactory | null> {
  // Get import mappings once for the entire file
  const { relative: importResult, externals } = await parseImports(code, filePath);
  const importMap = buildImportMap({ relative: importResult, externals });
  const namedExportsMap = buildNamedExportsMap({ relative: importResult, externals });

  // Find all create* calls in the code
  const createFactoryMatches = findCreateFactoryCalls(code, filePath, parseOptions);

  // Enforce single create* call per file
  if (createFactoryMatches.length > 1) {
    throw new Error(
      `Multiple create* factory calls found in ${filePath}. Only one create* call per file is supported. Found ${createFactoryMatches.length} calls.`,
    );
  }

  // Return null if no create* call found
  if (createFactoryMatches.length === 0) {
    return null;
  }

  const match = createFactoryMatches[0];
  const {
    functionName,
    fullMatch,
    urlArg,
    structuredVariants,
    optionsStructured,
    hasOptions,
    argumentsStartIndex,
    argumentsEndIndex,
  } = match;

  // Validate URL argument
  validateUrlArgument(urlArg, functionName, filePath);

  // Validate variants argument (skip in metadata-only mode)
  const { metadataOnly = false } = parseOptions;
  if (!metadataOnly && structuredVariants !== undefined) {
    validateVariantsArgument(structuredVariants, functionName, filePath);
  }

  // Extract URL (typically import.meta.url)
  const url = urlArg.trim();

  // Resolve variants using structured data (skip in metadata-only mode)
  let variants: Record<string, string> | undefined;
  let namedExports: Record<string, string | undefined> | undefined;

  if (!metadataOnly && structuredVariants !== undefined) {
    const variantsResult = parseVariantsArgumentFromStructured(
      structuredVariants,
      importMap,
      namedExportsMap,
      functionName,
      filePath,
    );
    variants = variantsResult.variants;
    namedExports = variantsResult.namedExports;
  }

  // Parse options object
  // Initialize with all options from structured data, then override specific fields
  const options: FactoryOptions =
    optionsStructured && typeof optionsStructured === 'object'
      ? cleanStructuredData(optionsStructured)
      : {};

  // Override with specific processing for known fields that need special handling
  if (optionsStructured && typeof optionsStructured === 'object') {
    if ('name' in optionsStructured) {
      options.name = extractStringValue(optionsStructured.name);
    }

    if ('slug' in optionsStructured) {
      options.slug = extractStringValue(optionsStructured.slug);
    }

    if ('skipPrecompute' in optionsStructured) {
      const skipPrecomputeValue = optionsStructured.skipPrecompute;
      if (skipPrecomputeValue === 'true' || skipPrecomputeValue === true) {
        options.skipPrecompute = true;
      } else if (skipPrecomputeValue === 'false' || skipPrecomputeValue === false) {
        options.skipPrecompute = false;
      }
    }

    // Handle precompute from structured data - clean for user consumption
    if ('precompute' in optionsStructured) {
      options.precompute = cleanStructuredData(optionsStructured.precompute);
    }
  }

  // Extract additional options that are not part of the known properties
  const extraOptions = parseAdditionalOptions(optionsObjectStr);
  if (Object.keys(extraOptions).length > 0) {
    options.extra = parseAndConvertExtraOptions(extraOptions);
  }

  // Transform externals from parseImports format to simplified format
  // Only include side-effect imports (where names array is empty)
  const transformedExternals: Externals = {};
  for (const [modulePath, externalImport] of Object.entries(externals)) {
    // Only include side-effect imports (empty names array)
    if (externalImport.names.length === 0) {
      transformedExternals[modulePath] = []; // Empty array for side-effect imports
    }
  }

  // Calculate remaining content after the function call
  const remaining = code.substring(match.functionEndIndex + 1);

  const parsed: ParsedCreateFactory = {
    functionName,
    url,
    variants,
    namedExports,
    options,
    fullMatch,
    hasOptions,
    externals: transformedExternals,
    argumentsStartIndex,
    argumentsEndIndex,
    // Add structured data for serialization - this preserves quotes for proper output
    structuredUrl: urlArg,
    structuredVariants,
    structuredOptions: optionsStructured, // Use original structured data, not cleaned options
    remaining,
  };

  return parsed;
}

/**
 * Parses all create* factory calls in a file sequentially
 * Returns a record of export names mapped to their parsed factory calls
 */
export async function parseAllCreateFactoryCalls(
  code: string,
  filePath: string,
  parseOptions: { metadataOnly?: boolean } = {},
): Promise<Record<string, ParsedCreateFactory>> {
  const results: Record<string, ParsedCreateFactory> = {};

  // Find all export statements first
  const exportStatements: Array<{ name: string; startIndex: number }> = [];
  const exportRegex = /export\s+const\s+(\w+)\s*=/g;

  // Use Array.from with matchAll to avoid assignment in while loop
  const matches = Array.from(code.matchAll(exportRegex));
  for (const match of matches) {
    if (match.index !== undefined) {
      exportStatements.push({
        name: match[1],
        startIndex: match.index,
      });
    }
  }

  // Process each export statement in parallel
  const parsePromises = exportStatements.map(async (exportStatement, index) => {
    const nextStatement = exportStatements[index + 1];

    // Extract the code for this export (from this export to the next one, or to end of file)
    const startIndex = exportStatement.startIndex;
    const endIndex = nextStatement ? nextStatement.startIndex : code.length;
    const exportCode = code.substring(startIndex, endIndex);

    try {
      const result = await parseCreateFactoryCall(exportCode, filePath, parseOptions);
      if (result) {
        return { name: exportStatement.name, parsed: result };
      }
      return null;
    } catch (error) {
      // If parsing fails for this export, return null
      return null;
    }
  });

  // Wait for all parsing to complete
  const parseResults = await Promise.all(parsePromises);

  // Collect the successful results
  for (const result of parseResults) {
    if (result) {
      results[result.name] = result.parsed;
    }
  }

  return results;
}

/**
 * Finds create* factory calls in code, handling multiline cases
 */
function findCreateFactoryCalls(
  code: string,
  filePath: string,
  parseOptions: { metadataOnly?: boolean } = {},
): Array<{
  functionName: string;
  fullMatch: string;
  urlArg: string;
  structuredVariants: string | SplitArguments | Record<string, string> | undefined;
  optionsStructured?: Record<string, any>;
  hasOptions: boolean;
  // Position information in original source
  functionStartIndex: number;
  functionEndIndex: number;
  argumentsStartIndex: number;
  argumentsEndIndex: number;
}> {
  const results: Array<{
    functionName: string;
    fullMatch: string;
    urlArg: string;
    structuredVariants: string | SplitArguments | Record<string, string> | undefined;
    optionsStructured?: Record<string, any>;
    hasOptions: boolean;
    // Position information in original source
    functionStartIndex: number;
    functionEndIndex: number;
    argumentsStartIndex: number;
    argumentsEndIndex: number;
  }> = [];

  // Find all create* function calls
  const createFactoryRegex = /\b(create\w*)\s*\(/g;
  let match = createFactoryRegex.exec(code);

  while (match !== null) {
    const functionName = match[1];
    const startIndex = match.index;
    const parenIndex = match.index + match[0].length - 1; // Position of opening parenthesis

    // Find the matching closing parenthesis
    let parenCount = 0;
    let endIndex = -1;
    for (let i = parenIndex; i < code.length; i += 1) {
      if (code[i] === '(') {
        parenCount += 1;
      } else if (code[i] === ')') {
        parenCount -= 1;
        if (parenCount === 0) {
          endIndex = i;
          break;
        }
      }
    }

    if (endIndex === -1) {
      match = createFactoryRegex.exec(code);
      continue;
    }

    const fullMatch = code.substring(startIndex, endIndex + 1);
    const content = code.substring(parenIndex + 1, endIndex);

    // Split by commas at the top level, handling nested structures and comments
    const structured = parseFunctionArguments(content);

    // Validate the function follows the convention
    const { metadataOnly = false } = parseOptions;

    if (metadataOnly) {
      // For metadata-only mode: expect 1-2 arguments (url, options?)
      if (structured.length < 1 || structured.length > 2) {
        throw new Error(
          `Invalid ${functionName} call in ${filePath}. ` +
            `Expected 1-2 arguments (url, options?) but got ${structured.length} arguments. ` +
            `In metadata-only mode, functions should follow: create*(url, options?)`,
        );
      }
    } else if (structured.length < 2 || structured.length > 3) {
      // Normal mode: expect 2-3 arguments (url, variants, options?)
      throw new Error(
        `Invalid ${functionName} call in ${filePath}. ` +
          `Expected 2-3 arguments (url, variants, options?) but got ${structured.length} arguments. ` +
          `Functions starting with 'create' must follow the convention: create*(url, variants, options?)`,
      );
    }

    // Handle different argument patterns based on mode
    if (metadataOnly) {
      // Metadata-only mode: expect 1-2 arguments (url, options?)
      if (structured.length === 1) {
        const [urlArg] = structured;

        results.push({
          functionName,
          fullMatch,
          urlArg: typeof urlArg === 'string' ? urlArg.trim() : String(urlArg),
          structuredVariants: undefined, // No variants in metadata-only mode
          optionsStructured: undefined,
          hasOptions: false,
          functionStartIndex: startIndex,
          functionEndIndex: endIndex,
          argumentsStartIndex: parenIndex + 1,
          argumentsEndIndex: endIndex,
        });
      } else if (structured.length === 2) {
        const [urlArg, optionsStructured] = structured;

        // Options should be an object
        if (
          typeof optionsStructured === 'string' ||
          (!Array.isArray(optionsStructured) && typeof optionsStructured !== 'object')
        ) {
          throw new Error(
            `Invalid options argument in ${functionName} call in ${filePath}. ` +
              `Expected an object but got: ${typeof optionsStructured === 'string' ? optionsStructured : JSON.stringify(optionsStructured)}`,
          );
        }

        results.push({
          functionName,
          fullMatch,
          urlArg: typeof urlArg === 'string' ? urlArg.trim() : String(urlArg),
          structuredVariants: undefined, // No variants in metadata-only mode
          optionsStructured:
            typeof optionsStructured === 'object' && optionsStructured !== null
              ? optionsStructured
              : undefined,
          hasOptions: true,
          functionStartIndex: startIndex,
          functionEndIndex: endIndex,
          argumentsStartIndex: parenIndex + 1,
          argumentsEndIndex: endIndex,
        });
      }
    }

    // Normal mode: expect 2-3 arguments (url, variants, options?)
    if (!metadataOnly) {
      if (structured.length === 2) {
        const [urlArg, variantsStructured] = structured;

        results.push({
          functionName,
          fullMatch,
          urlArg: typeof urlArg === 'string' ? urlArg.trim() : String(urlArg),
          structuredVariants: variantsStructured,
          optionsStructured: undefined,
          hasOptions: false, // No options argument was provided
          functionStartIndex: startIndex,
          functionEndIndex: endIndex,
          argumentsStartIndex: parenIndex + 1,
          argumentsEndIndex: endIndex,
        });
      } else if (structured.length === 3) {
        const [urlArg, variantsStructured, optionsStructured] = structured;

        // Options should be an object (Record<string, any>) or an empty object
        if (
          typeof optionsStructured === 'string' ||
          (!Array.isArray(optionsStructured) && typeof optionsStructured !== 'object')
        ) {
          throw new Error(
            `Invalid options argument in ${functionName} call in ${filePath}. ` +
              `Expected an object but got: ${typeof optionsStructured === 'string' ? optionsStructured : JSON.stringify(optionsStructured)}`,
          );
        }

        results.push({
          functionName,
          fullMatch,
          urlArg: typeof urlArg === 'string' ? urlArg.trim() : String(urlArg),
          structuredVariants: variantsStructured,
          optionsStructured:
            typeof optionsStructured === 'object' && optionsStructured !== null
              ? optionsStructured
              : undefined,
          hasOptions: true, // Options argument was provided
          functionStartIndex: startIndex,
          functionEndIndex: endIndex,
          argumentsStartIndex: parenIndex + 1,
          argumentsEndIndex: endIndex,
        });
      }
    }

    match = createFactoryRegex.exec(code);
  }

  return results;
<<<<<<< HEAD
}

/**
 * Extracts precompute property from options object using robust parsing
 */
function extractPrecomputeFromOptions(optionsObjectStr: string): {
  keyStart: number;
  valueStart: number;
  valueEnd: number;
  value: any;
} | null {
  // Find the precompute property using regex
  const precomputeMatch = optionsObjectStr.match(/precompute\s*:\s*/);
  if (!precomputeMatch) {
    return null;
  }

  const keyStart = precomputeMatch.index!;
  const valueStartIndex = keyStart + precomputeMatch[0].length;

  // Extract the remaining part after "precompute:"
  const remainingStr = optionsObjectStr.substring(valueStartIndex);

  // Try to extract a balanced object first
  const objectValue = extractBalancedBraces(remainingStr);

  if (objectValue) {
    // It's an object value
    let actualValueStart = valueStartIndex;
    while (
      actualValueStart < optionsObjectStr.length &&
      /\s/.test(optionsObjectStr[actualValueStart])
    ) {
      actualValueStart += 1;
    }

    const valueEnd = actualValueStart + objectValue.length;

    return {
      keyStart,
      valueStart: actualValueStart,
      valueEnd,
      value: objectValue, // Keep object as string
    };
  }

  // It's a simple value (true, false, etc.)
  // Parse until comma, newline, or closing brace
  let i = 0;
  let inString = false;
  let stringChar = '';

  while (i < remainingStr.length) {
    const char = remainingStr[i];

    if (!inString && (char === '"' || char === "'" || char === '`')) {
      inString = true;
      stringChar = char;
    } else if (inString && char === stringChar && remainingStr[i - 1] !== '\\') {
      inString = false;
      stringChar = '';
    } else if (!inString && (char === ',' || char === '}' || char === '\n')) {
      break;
    }

    i += 1;
  }

  const valueStr = remainingStr.substring(0, i).trim();

  // Calculate precise boundaries
  let actualValueStart = valueStartIndex;
  while (
    actualValueStart < optionsObjectStr.length &&
    /\s/.test(optionsObjectStr[actualValueStart])
  ) {
    actualValueStart += 1;
  }

  const valueEnd = actualValueStart + valueStr.length;

  // Parse the value
  let parsedValue: any;
  if (valueStr === 'true') {
    parsedValue = true;
  } else if (valueStr === 'false') {
    parsedValue = false;
  } else {
    parsedValue = valueStr;
  }

  return {
    keyStart,
    valueStart: actualValueStart,
    valueEnd,
    value: parsedValue,
  };
}

/**
 * Parses additional options from the options object that are not part of the known properties
 */
function parseAdditionalOptions(optionsObjectStr: string): Record<string, string> {
  const knownProperties = new Set(['name', 'slug', 'skipPrecompute', 'precompute']);
  const extraOptions: Record<string, string> = {};

  // Remove outer braces and trim
  const content = optionsObjectStr.trim().slice(1, -1);

  // Parse each property manually by tracking bracket/brace depth
  let currentPos = 0;

  while (currentPos < content.length) {
    // Skip whitespace and commas
    while (currentPos < content.length && /[\s,]/.test(content[currentPos])) {
      currentPos += 1;
    }

    if (currentPos >= content.length) {
      break;
    }

    // Find property name
    const keyStart = currentPos;
    // First character must be letter, underscore, or dollar sign
    if (currentPos < content.length && /[a-zA-Z_$]/.test(content[currentPos])) {
      currentPos += 1;
      // Subsequent characters can be letters, digits, underscores, or dollar signs
      while (currentPos < content.length && /[a-zA-Z0-9_$]/.test(content[currentPos])) {
        currentPos += 1;
      }
    }
    const key = content.slice(keyStart, currentPos);

    if (!key) {
      break;
    }

    // Skip whitespace and colon
    while (currentPos < content.length && /[\s:]/.test(content[currentPos])) {
      currentPos += 1;
    }

    // Find value end by tracking nested structures
    const valueStart = currentPos;
    let depth = 0;
    let inString = false;
    let stringChar = '';

    while (currentPos < content.length) {
      const char = content[currentPos];

      if (!inString) {
        if (char === '"' || char === "'" || char === '`') {
          inString = true;
          stringChar = char;
        } else if (char === '{' || char === '[') {
          depth += 1;
        } else if (char === '}' || char === ']') {
          depth -= 1;
        } else if (char === ',' && depth === 0) {
          break; // Found end of this property
        }
      } else if (char === stringChar && content[currentPos - 1] !== '\\') {
        inString = false;
        stringChar = '';
      }

      currentPos += 1;
    }

    const value = content.slice(valueStart, currentPos).trim();

    // Only include properties that are not known properties
    if (!knownProperties.has(key)) {
      extraOptions[key] = value;
    }
  }

  return extraOptions;
}

/**
 * Parses and converts extra options to their appropriate JavaScript types
 */
function parseAndConvertExtraOptions(extraOptions: Record<string, string>): Record<string, any> {
  const convertedOptions: Record<string, any> = {};

  for (const [key, value] of Object.entries(extraOptions)) {
    convertedOptions[key] = parseJavaScriptValue(value);
  }

  return convertedOptions;
}

/**
 * Attempts to parse a JavaScript value from a string
 */
function parseJavaScriptValue(value: string): any {
  const trimmed = value.trim();

  // Handle quoted strings
  if (
    (trimmed.startsWith('"') && trimmed.endsWith('"')) ||
    (trimmed.startsWith("'") && trimmed.endsWith("'")) ||
    (trimmed.startsWith('`') && trimmed.endsWith('`'))
  ) {
    return trimmed.slice(1, -1); // Remove quotes
  }

  // Handle booleans
  if (trimmed === 'true') {
    return true;
  }
  if (trimmed === 'false') {
    return false;
  }

  // Handle numbers
  if (/^\d+(\.\d+)?$/.test(trimmed)) {
    return Number(trimmed);
  }

  // Handle arrays - try to parse with JSON.parse
  if (trimmed.startsWith('[') && trimmed.endsWith(']')) {
    try {
      // First try direct JSON parsing
      return JSON.parse(trimmed);
    } catch {
      try {
        // If that fails, try converting single quotes to double quotes for arrays
        const normalizedArray = trimmed.replace(/'/g, '"');
        return JSON.parse(normalizedArray);
      } catch {
        // If all parsing fails, return as string
        return trimmed;
      }
    }
  }

  // Handle objects - try to parse with JSON.parse
  if (trimmed.startsWith('{') && trimmed.endsWith('}')) {
    try {
      // First try direct JSON parsing
      return JSON.parse(trimmed);
    } catch {
      try {
        // If that fails, try converting single quotes to double quotes for objects
        const normalizedObject = trimmed.replace(/'/g, '"');
        return JSON.parse(normalizedObject);
      } catch {
        // If all parsing fails, return as string
        return trimmed;
      }
    }
  } // Return as string for everything else
  return trimmed;
=======
>>>>>>> 01766668
}<|MERGE_RESOLUTION|>--- conflicted
+++ resolved
@@ -918,7 +918,6 @@
   }
 
   return results;
-<<<<<<< HEAD
 }
 
 /**
@@ -1176,6 +1175,4 @@
     }
   } // Return as string for everything else
   return trimmed;
-=======
->>>>>>> 01766668
 }