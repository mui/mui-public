import { describe, it, expect, vi, beforeEach, type MockedFunction } from 'vitest';
import { loadCodeVariant } from './loadCodeVariant';
import type {
  VariantCode,
  ParseSource,
  LoadSource,
  LoadVariantMeta,
  SourceTransformers,
  SourceEnhancers,
  HastRoot,
  SourceComments,
} from '../../CodeHighlighter/types';

describe('loadCodeVariant', () => {
  let mockLoadSource: MockedFunction<LoadSource>;
  let mockParseSource: MockedFunction<ParseSource>;
  let mockLoadVariantMeta: MockedFunction<LoadVariantMeta>;
  let mockSourceTransformers: SourceTransformers;

  beforeEach(() => {
    vi.clearAllMocks();

    mockLoadSource = vi.fn();
    mockParseSource = vi.fn();
    mockLoadVariantMeta = vi.fn();
    mockSourceTransformers = [
      {
        extensions: ['ts', 'tsx'],
        transformer: vi.fn().mockResolvedValue(undefined),
      },
    ];
  });

  describe('basic functionality', () => {
    it('should load a variant with provided source', async () => {
      const variant: VariantCode = {
        fileName: 'test.ts',
        url: 'file:///test.ts',
        source: 'const x = 1;',
      };

      const result = await loadCodeVariant('file:///test.ts', 'default', variant, {
        sourceParser: Promise.resolve(mockParseSource),
        loadSource: mockLoadSource,
        loadVariantMeta: mockLoadVariantMeta,
        sourceTransformers: mockSourceTransformers,
        disableParsing: true, // Disable parsing to keep source as string
      });

      expect(result.code.source).toBe('const x = 1;');
      expect(result.code.fileName).toBe('test.ts');
      expect(result.dependencies).toEqual(['file:///test.ts']);
      expect(mockLoadSource).not.toHaveBeenCalled();
      // Verify that externals is undefined when there are no externals
      expect(result.code.externals).toBeUndefined();
    });

    it('should load source when not provided', async () => {
      const variant: VariantCode = {
        fileName: 'test.ts',
        url: 'file:///test.ts',
      };

      mockLoadSource.mockResolvedValue({
        source: 'const loaded = true;',
      });

      const result = await loadCodeVariant('file:///test.ts', 'default', variant, {
        sourceParser: Promise.resolve(mockParseSource),
        loadSource: mockLoadSource,
        loadVariantMeta: mockLoadVariantMeta,
        sourceTransformers: mockSourceTransformers,
        disableParsing: true, // Disable parsing to keep source as string
      });

      expect(mockLoadSource).toHaveBeenCalledWith('file:///test.ts');
      expect(result.code.source).toBe('const loaded = true;');
      expect(result.dependencies).toEqual(['file:///test.ts']);
    });

    it('should handle string variants', async () => {
      const variantUrl = 'file:///variant.ts';
      const variantCode: VariantCode = {
        fileName: 'variant.ts',
        url: variantUrl,
        source: 'const variant = true;',
      };

      mockLoadVariantMeta.mockResolvedValue(variantCode);

      const result = await loadCodeVariant('file:///test.ts', 'default', variantUrl, {
        sourceParser: Promise.resolve(mockParseSource),
        loadSource: mockLoadSource,
        loadVariantMeta: mockLoadVariantMeta,
        sourceTransformers: mockSourceTransformers,
        disableParsing: true, // Disable parsing to keep source as string
      });

      expect(mockLoadVariantMeta).toHaveBeenCalledWith('default', variantUrl);
      expect(result.code.source).toBe('const variant = true;');
      expect(result.dependencies).toEqual(['file:///test.ts']);
    });

    it('should parse source when parseSource is provided and parsing is enabled', async () => {
      const variant: VariantCode = {
        fileName: 'test.ts',
        url: 'file:///test.ts',
        source: 'const x = 1;',
      };

      const mockParsedSource = { type: 'root', children: [] };
      mockParseSource.mockReturnValue(mockParsedSource as any);

      const result = await loadCodeVariant('file:///test.ts', 'default', variant, {
        sourceParser: Promise.resolve(mockParseSource),
        loadSource: mockLoadSource,
        loadVariantMeta: mockLoadVariantMeta,
        sourceTransformers: mockSourceTransformers,
        // Don't disable parsing here
      });

      expect(mockParseSource).toHaveBeenCalledWith('const x = 1;', 'test.ts', 'typescript');
      expect(result.code.source).toEqual(mockParsedSource);
      expect(result.dependencies).toEqual(['file:///test.ts']);
    });
  });

  describe('optional URL functionality', () => {
    it('should work without URL when only parsing/transforming', async () => {
      const variant: VariantCode = {
        fileName: 'test.ts',
        source: 'const x = 1;',
      };

      const mockParsedSource = { type: 'root', children: [] };
      mockParseSource.mockReturnValue(mockParsedSource as any);

      const result = await loadCodeVariant(
        undefined, // No URL provided
        'default',
        variant,
        {
          sourceParser: Promise.resolve(mockParseSource),
          loadSource: mockLoadSource,
          loadVariantMeta: mockLoadVariantMeta,
          sourceTransformers: mockSourceTransformers,
        },
      );

      expect(result.code.fileName).toBe('test.ts');
      expect(result.code.source).toBe(mockParsedSource);
      expect(result.dependencies).toEqual([]); // No URL, so no dependencies
      expect(mockParseSource).toHaveBeenCalledWith('const x = 1;', 'test.ts', 'typescript');
      expect(mockLoadSource).not.toHaveBeenCalled(); // No loading needed
    });

    it('should handle extra files with inline source and absolute URLs when no URL provided', async () => {
      const variant: VariantCode = {
        fileName: 'test.ts',
        source: 'const x = 1;',
        extraFiles: {
          'helper.ts': {
            source: 'export const helper = () => {};',
          },
          'external.ts': 'file:///external.ts', // This should be loaded since it's an absolute URL
        },
      };

      const mockParsedSource = { type: 'root', children: [] };
      mockParseSource.mockReturnValue(mockParsedSource as any);

      // Mock loadSource for the absolute URL
      mockLoadSource.mockResolvedValue({
        source: 'export const external = true;',
      });

      const result = await loadCodeVariant(
        undefined, // No URL provided
        'default',
        variant,
        {
          sourceParser: Promise.resolve(mockParseSource),
          loadSource: mockLoadSource,
          loadVariantMeta: mockLoadVariantMeta,
          sourceTransformers: mockSourceTransformers,
          disableParsing: true, // Disable parsing to keep sources as strings
        },
      );

      expect(result.code.fileName).toBe('test.ts');
      expect(result.code.source).toBe('const x = 1;'); // Should be string since parsing disabled
      expect(result.code.extraFiles).toEqual({
        'helper.ts': {
          source: 'export const helper = () => {};',
          language: 'typescript',
        },
        'external.ts': {
          source: 'export const external = true;',
          language: 'typescript',
        },
      });
      expect(result.dependencies).toEqual(['file:///external.ts']); // Should include the loaded external file
      expect(mockLoadSource).toHaveBeenCalledWith('file:///external.ts'); // Should have loaded the external file
    });

    it('should warn about relative path extra files when no URL provided', async () => {
      const variant: VariantCode = {
        fileName: 'test.ts',
        source: 'const x = 1;',
        extraFiles: {
          'helper.ts': {
            source: 'export const helper = () => {};',
          },
          '../relative.ts': '../relative.ts', // This should be skipped with warning (relative path)
        },
      };

      const mockParsedSource = { type: 'root', children: [] };
      mockParseSource.mockReturnValue(mockParsedSource as any);
      const consoleWarnSpy = vi.spyOn(console, 'warn').mockImplementation(() => {});

      const result = await loadCodeVariant(
        undefined, // No URL provided
        'default',
        variant,
        {
          sourceParser: Promise.resolve(mockParseSource),
          loadSource: mockLoadSource,
          loadVariantMeta: mockLoadVariantMeta,
          sourceTransformers: mockSourceTransformers,
        },
      );

      expect(result.code.fileName).toBe('test.ts');
      expect(result.code.source).toBe(mockParsedSource);
      expect(result.code.extraFiles).toEqual({
        'helper.ts': {
          source: 'export const helper = () => {};',
          language: 'typescript',
        },
      });
      expect(result.dependencies).toEqual([]); // No URL, so no dependencies
      expect(mockLoadSource).not.toHaveBeenCalled(); // No loading needed
      expect(consoleWarnSpy).toHaveBeenCalledWith(
        'Skipping extra file "../relative.ts" - no URL provided and file requires loading from external source',
      );

      consoleWarnSpy.mockRestore();
    });

    it('should return code as-is when no fileName and no URL provided', async () => {
      const variant: VariantCode = {
        source: 'const x = 1;',
        // No fileName provided
      };

      const result = await loadCodeVariant(
        undefined, // No URL provided
        'default',
        variant,
        {
          sourceParser: Promise.resolve(mockParseSource),
          loadSource: mockLoadSource,
          loadVariantMeta: mockLoadVariantMeta,
          sourceTransformers: mockSourceTransformers,
        },
      );

      expect(result.code.source).toEqual({
        type: 'root',
        children: [
          {
            type: 'text',
            value: 'const x = 1;',
          },
        ],
      }); // Should have basic HAST node
      expect(result.code.fileName).toBeUndefined(); // No fileName available
      expect(result.dependencies).toEqual([]); // No URL, so no dependencies
      expect(mockParseSource).not.toHaveBeenCalled(); // No parsing without fileName or language
      expect(mockLoadSource).not.toHaveBeenCalled(); // No loading needed
    });

    it('should parse source when language is provided but no fileName or URL', async () => {
      const variant: VariantCode = {
        source: 'const x = 1;',
        language: 'typescript',
        // No fileName provided
      };

      const mockParsedSource = { type: 'root', children: [{ type: 'element', tagName: 'span' }] };
      mockParseSource.mockReturnValue(mockParsedSource as any);

      const result = await loadCodeVariant(
        undefined, // No URL provided
        'default',
        variant,
        {
          sourceParser: Promise.resolve(mockParseSource),
          loadSource: mockLoadSource,
          loadVariantMeta: mockLoadVariantMeta,
          sourceTransformers: mockSourceTransformers,
        },
      );

      expect(result.code.source).toEqual(mockParsedSource); // Should be parsed
      expect(result.code.language).toBe('typescript');
      expect(result.code.fileName).toBeUndefined(); // No fileName available
      expect(result.dependencies).toEqual([]); // No URL, so no dependencies
      expect(mockParseSource).toHaveBeenCalledWith('const x = 1;', '', 'typescript'); // Parse with empty fileName
      expect(mockLoadSource).not.toHaveBeenCalled(); // No loading needed
    });

    it('should support transforms without URL', async () => {
      const variant: VariantCode = {
        fileName: 'test.ts',
        source: 'const x = 1;',
      };

      const mockTransforms = {
        'test-transform': {
          source: 'const x = 1; // transformed',
          fileName: 'test.ts',
        },
      };

      const transformerSpy = vi.fn().mockResolvedValue(mockTransforms);
      const sourceTransformersWithSpy = [
        {
          extensions: ['ts', 'tsx'],
          transformer: transformerSpy,
        },
      ];

      const result = await loadCodeVariant(
        undefined, // No URL provided
        'default',
        variant,
        {
          sourceParser: Promise.resolve(mockParseSource),
          loadSource: mockLoadSource,
          loadVariantMeta: mockLoadVariantMeta,
          sourceTransformers: sourceTransformersWithSpy,
          disableParsing: true, // Keep as string to see transforms
        },
      );

      expect(result.code.fileName).toBe('test.ts');
      expect(result.code.source).toBe('const x = 1;');
      expect(result.code.transforms).toBeDefined();
      expect(result.code.transforms!['test-transform']).toBeDefined();
      expect(result.dependencies).toEqual([]); // No URL, so no dependencies
      expect(transformerSpy).toHaveBeenCalledWith('const x = 1;', 'test.ts');
      expect(mockLoadSource).not.toHaveBeenCalled(); // No loading needed
    });
  });

  describe('extra files handling', () => {
    it('should load extra files from variant definition', async () => {
      const variant: VariantCode = {
        fileName: 'main.ts',
        url: 'file:///main.ts',
        source: 'const main = true;',
        extraFiles: {
          'helper.ts': 'file:///helper.ts',
          'utils.ts': {
            source: 'const utils = true;',
          },
        },
      };

      mockLoadSource.mockResolvedValue({
        source: 'const helper = true;',
      });

      const result = await loadCodeVariant('file:///main.ts', 'default', variant, {
        sourceParser: Promise.resolve(mockParseSource),
        loadSource: mockLoadSource,
        loadVariantMeta: mockLoadVariantMeta,
        sourceTransformers: mockSourceTransformers,
        disableParsing: true, // Disable parsing to keep sources as strings
      });

      expect(result.code.extraFiles).toBeDefined();
      expect((result.code.extraFiles!['helper.ts'] as any).source).toBe('const helper = true;');
      expect((result.code.extraFiles!['utils.ts'] as any).source).toBe('const utils = true;');
      expect(result.dependencies).toEqual(['file:///main.ts', 'file:///helper.ts']);
    });

    it('should load extra files returned by loadSource', async () => {
      const variant: VariantCode = {
        fileName: 'main.ts',
        url: 'file:///main.ts',
      };

      mockLoadSource.mockImplementation((url: string) => {
        if (url === 'file:///main.ts') {
          return Promise.resolve({
            source: 'const main = true;',
            extraFiles: {
              'dependency.ts': 'file:///dependency.ts',
            },
          });
        }
        if (url === 'file:///dependency.ts') {
          return Promise.resolve({
            source: 'const dependency = true;',
          });
        }
        throw new Error(`Unexpected URL: ${url}`);
      });

      const result = await loadCodeVariant('file:///main.ts', 'default', variant, {
        sourceParser: Promise.resolve(mockParseSource),
        loadSource: mockLoadSource,
        loadVariantMeta: mockLoadVariantMeta,
        sourceTransformers: mockSourceTransformers,
        disableParsing: true, // Disable parsing to keep sources as strings
      });

      expect(result.code.extraFiles).toBeDefined();
      expect((result.code.extraFiles!['dependency.ts'] as any).source).toBe(
        'const dependency = true;',
      );
      expect(result.dependencies).toEqual(['file:///main.ts', 'file:///dependency.ts']);
    });

    it('should handle recursive extra files', async () => {
      const variant: VariantCode = {
        fileName: 'main.ts',
        url: 'file:///main.ts',
        source: 'const main = true;',
        extraFiles: {
          'level1.ts': 'file:///level1.ts',
        },
      };

      mockLoadSource.mockImplementation((url: string) => {
        if (url === 'file:///level1.ts') {
          return Promise.resolve({
            source: 'const level1 = true;',
            extraFiles: {
              'level2.ts': 'file:///level2.ts',
            },
          });
        }
        if (url === 'file:///level2.ts') {
          return Promise.resolve({
            source: 'const level2 = true;',
          });
        }
        throw new Error(`Unexpected URL: ${url}`);
      });

      const result = await loadCodeVariant('file:///main.ts', 'default', variant, {
        sourceParser: Promise.resolve(mockParseSource),
        loadSource: mockLoadSource,
        loadVariantMeta: mockLoadVariantMeta,
        sourceTransformers: mockSourceTransformers,
        disableParsing: true, // Disable parsing to keep sources as strings
      });

      expect(result.code.extraFiles).toBeDefined();
      expect((result.code.extraFiles!['level1.ts'] as any).source).toBe('const level1 = true;');
      expect((result.code.extraFiles!['level2.ts'] as any).source).toBe('const level2 = true;');
      expect(result.dependencies).toEqual([
        'file:///main.ts',
        'file:///level1.ts',
        'file:///level2.ts',
      ]);
    });

    it('should resolve relative paths for nested extra files correctly', async () => {
      const variant: VariantCode = {
        fileName: 'entry.js',
        url: 'file:///a/b/entry.js',
        source: 'const entry = true;',
        extraFiles: {
          '../a.js': 'file:///a/a.js',
        },
      };

      mockLoadSource.mockImplementation((url: string) => {
        if (url === 'file:///a/a.js') {
          return Promise.resolve({
            source: 'const a = true;',
            extraFiles: {
              '../index.js': 'file:///index.js',
            },
          });
        }
        if (url === 'file:///index.js') {
          return Promise.resolve({
            source: 'const index = true;',
          });
        }
        throw new Error(`Unexpected URL: ${url}`);
      });

      const result = await loadCodeVariant('file:///a/b/entry.js', 'default', variant, {
        sourceParser: Promise.resolve(mockParseSource),
        loadSource: mockLoadSource,
        loadVariantMeta: mockLoadVariantMeta,
        sourceTransformers: mockSourceTransformers,
        disableParsing: true,
      });

      expect(result.code.extraFiles).toBeDefined();

      // The original file from entry should keep its key
      expect((result.code.extraFiles!['../a.js'] as any).source).toBe('const a = true;');

      // The nested file from a.js should be converted to be relative from entry.js
      // index.js is at file:///index.js, entry.js is at file:///a/b/entry.js
      // So relative path from entry to index should be ../../index.js
      expect((result.code.extraFiles!['../../index.js'] as any).source).toBe('const index = true;');

      // Should NOT have the original relative path from a.js
      expect(result.code.extraFiles!['../index.js']).toBeUndefined();
      expect(result.dependencies).toEqual([
        'file:///a/b/entry.js',
        'file:///a/a.js',
        'file:///index.js',
      ]);
    });

    it('should preserve relative paths from entrypoint across nested extraFiles loading', async () => {
      // Test case based on user requirements:
      // Entrypoint at file:///a/b/index.ts returns extraFiles with relative keys
      // Those files may load other files, but all keys should remain relative to the entrypoint
      const variant: VariantCode = {
        fileName: 'index.ts',
        url: 'file:///a/b/index.ts',
        source: 'const main = true;',
        extraFiles: {
          './createDemo.ts': 'file:///createDemo.ts',
          './BasicCheckbox.tsx': 'file:///a/b/BasicCheckbox.tsx',
        },
      };

      mockLoadSource.mockImplementation((url: string) => {
        if (url === 'file:///createDemo.ts') {
          return Promise.resolve({
            source: 'const createDemo = true;',
            extraFiles: {
              './DemoContent.tsx': 'file:///DemoContent.tsx',
            },
          });
        }
        if (url === 'file:///a/b/BasicCheckbox.tsx') {
          return Promise.resolve({
            source: 'const BasicCheckbox = true;',
          });
        }
        if (url === 'file:///DemoContent.tsx') {
          return Promise.resolve({
            source: 'const DemoContent = true;',
            extraFiles: {
              './DemoContent.module.css': 'file:///DemoContent.module.css',
            },
          });
        }
        if (url === 'file:///DemoContent.module.css') {
          return Promise.resolve({
            source: '.demo { color: blue; }',
          });
        }
        throw new Error(`Unexpected URL: ${url}`);
      });

      const result = await loadCodeVariant('file:///a/b/index.ts', 'default', variant, {
        sourceParser: Promise.resolve(mockParseSource),
        loadSource: mockLoadSource,
        loadVariantMeta: mockLoadVariantMeta,
        sourceTransformers: mockSourceTransformers,
        disableParsing: true,
      });

      // Verify that all extraFiles keys remain relative to the entrypoint
      expect(result.code.extraFiles).toBeDefined();
      expect(result.code.extraFiles!['createDemo.ts']).toBeDefined();
      expect(result.code.extraFiles!['BasicCheckbox.tsx']).toBeDefined();
      expect(result.code.extraFiles!['DemoContent.tsx']).toBeDefined();
      expect(result.code.extraFiles!['DemoContent.module.css']).toBeDefined();

      // Verify the content is correct
      expect((result.code.extraFiles!['createDemo.ts'] as any).source).toBe(
        'const createDemo = true;',
      );
      expect((result.code.extraFiles!['BasicCheckbox.tsx'] as any).source).toBe(
        'const BasicCheckbox = true;',
      );
      expect((result.code.extraFiles!['DemoContent.tsx'] as any).source).toBe(
        'const DemoContent = true;',
      );
      expect((result.code.extraFiles!['DemoContent.module.css'] as any).source).toBe(
        '.demo { color: blue; }',
      );

      // Verify all URLs were loaded
      expect(mockLoadSource).toHaveBeenCalledWith('file:///createDemo.ts');
      expect(mockLoadSource).toHaveBeenCalledWith('file:///a/b/BasicCheckbox.tsx');
      expect(mockLoadSource).toHaveBeenCalledWith('file:///DemoContent.tsx');
      expect(mockLoadSource).toHaveBeenCalledWith('file:///DemoContent.module.css');

      // Verify dependencies include all loaded URLs
      expect(result.dependencies).toEqual([
        'file:///a/b/index.ts',
        'file:///createDemo.ts',
        'file:///a/b/BasicCheckbox.tsx',
        'file:///DemoContent.tsx',
        'file:///DemoContent.module.css',
      ]);
    });

    it('should handle different relative path formats in extraFiles keys', async () => {
      const variant: VariantCode = {
        fileName: 'main.ts',
        url: 'file:///src/main.ts',
        source: 'const main = true;',
        extraFiles: {
          'components/Button.tsx': 'file:///src/components/Button.tsx',
        },
      };

      mockLoadSource.mockImplementation((url: string) => {
        if (url === 'file:///src/components/Button.tsx') {
          return Promise.resolve({
            source: 'const Button = () => <button>Click</button>;',
            extraFiles: {
              'helper.ts': 'file:///src/helper.ts', // bare format (no ./ prefix)
              './../utils.ts': 'file:///utils.ts', // ./../ format
            },
          });
        }
        if (url === 'file:///src/helper.ts') {
          return Promise.resolve({
            source: 'const helper = true;',
          });
        }
        if (url === 'file:///utils.ts') {
          return Promise.resolve({
            source: 'const utils = true;',
          });
        }
        throw new Error(`Unexpected URL: ${url}`);
      });

      const result = await loadCodeVariant('file:///src/main.ts', 'default', variant, {
        sourceParser: Promise.resolve(mockParseSource),
        loadSource: mockLoadSource,
        loadVariantMeta: mockLoadVariantMeta,
        sourceTransformers: mockSourceTransformers,
        disableParsing: true,
      });

      expect(result.code.extraFiles).toBeDefined();

      const utilsKey = 'utils.ts';
      const helperKey = 'components/helper.ts';
      const buttonKey = 'components/Button.tsx';

      expect(result.code.extraFiles![utilsKey]).toBeDefined();
      expect((result.code.extraFiles![utilsKey] as any).source).toBe('const utils = true;');

      expect(result.code.extraFiles![helperKey]).toBeDefined();
      expect((result.code.extraFiles![helperKey] as any).source).toBe('const helper = true;');

      expect(result.code.extraFiles![buttonKey]).toBeDefined();
      expect((result.code.extraFiles![buttonKey] as any).source).toBe(
        'const Button = () => <button>Click</button>;',
      );

      expect(result.dependencies).toEqual([
        'file:///src/main.ts',
        'file:///src/components/Button.tsx',
        'file:///src/helper.ts',
        'file:///utils.ts',
      ]);
    });
  });

  describe('circular dependency detection', () => {
    it('should detect and prevent circular dependencies', async () => {
      const variant: VariantCode = {
        fileName: 'main.ts',
        url: 'file:///main.ts',
        source: 'const main = true;',
        extraFiles: {
          'circular.ts': 'file:///circular.ts',
        },
      };

      mockLoadSource.mockImplementation((url: string) => {
        if (url === 'file:///circular.ts') {
          return Promise.resolve({
            source: 'const circular = true;',
            extraFiles: {
              'main.ts': 'file:///main.ts', // This creates a circular dependency
            },
          });
        }
        throw new Error(`Unexpected URL: ${url}`);
      });

      await expect(
        loadCodeVariant('file:///main.ts', 'default', variant, {
          sourceParser: Promise.resolve(mockParseSource),
          loadSource: mockLoadSource,
          loadVariantMeta: mockLoadVariantMeta,
          sourceTransformers: mockSourceTransformers,
        }),
      ).rejects.toThrow('Circular dependency detected: file:///main.ts');
    });
  });

  describe('options handling', () => {
    it('should respect disableTransforms option', async () => {
      const variant: VariantCode = {
        fileName: 'test.ts',
        url: 'file:///test.ts',
        source: 'const x = 1;',
      };

      const transformerSpy = vi.fn().mockResolvedValue({
        'test-transform': {
          delta: { 0: ['// transformed'] },
          fileName: 'test.ts',
        },
      });

      const sourceTransformersWithSpy: SourceTransformers = [
        {
          extensions: ['ts', 'tsx'],
          transformer: transformerSpy,
        },
      ];

      const result = await loadCodeVariant('file:///test.ts', 'default', variant, {
        sourceParser: Promise.resolve(mockParseSource),
        loadSource: mockLoadSource,
        loadVariantMeta: mockLoadVariantMeta,
        sourceTransformers: sourceTransformersWithSpy,
        disableTransforms: true,
      });

      // Transformer should not be called due to disableTransforms
      expect(transformerSpy).not.toHaveBeenCalled();
      // Should not have any transforms applied
      expect(result.code.transforms).toBeUndefined();
    });

    it('should respect disableParsing option', async () => {
      const variant: VariantCode = {
        fileName: 'test.ts',
        url: 'file:///test.ts',
        source: 'const x = 1;',
      };

      const result = await loadCodeVariant('file:///test.ts', 'default', variant, {
        sourceParser: Promise.resolve(mockParseSource),
        loadSource: mockLoadSource,
        loadVariantMeta: mockLoadVariantMeta,
        sourceTransformers: mockSourceTransformers,
        disableParsing: true,
      });

      expect(mockParseSource).not.toHaveBeenCalled();
      expect(result.code.source).toBe('const x = 1;'); // Should remain as string
      expect(result.dependencies).toEqual(['file:///test.ts']);
    });

    it('should apply basic transforms when enabled', async () => {
      const variant: VariantCode = {
        fileName: 'test.ts',
        url: 'file:///test.ts',
        source: 'const x = 1;',
      };

      const mockTransforms = {
        'syntax-highlight': {
          source: 'const x = 1; // highlighted',
          fileName: 'test.ts',
        },
      };

      const transformerSpy = vi.fn().mockResolvedValue(mockTransforms);

      const sourceTransformersWithSpy: SourceTransformers = [
        {
          extensions: ['ts', 'tsx'],
          transformer: transformerSpy,
        },
      ];

      const result = await loadCodeVariant('file:///test.ts', 'default', variant, {
        sourceParser: Promise.resolve(mockParseSource),
        loadSource: mockLoadSource,
        loadVariantMeta: mockLoadVariantMeta,
        sourceTransformers: sourceTransformersWithSpy,
        disableParsing: true, // Disable parsing to keep source as string
      });

      expect(transformerSpy).toHaveBeenCalledWith('const x = 1;', 'test.ts');
      expect(result.code.transforms).toBeDefined();
      expect(result.code.transforms!['syntax-highlight']).toBeDefined();
    });

    it('should respect maxDepth option', async () => {
      const variant: VariantCode = {
        fileName: 'main.ts',
        url: 'file:///main.ts',
        source: 'const main = true;',
        extraFiles: {
          'level1.ts': 'file:///level1.ts',
        },
      };

      mockLoadSource.mockImplementation((url: string) => {
        if (url === 'file:///level1.ts') {
          return Promise.resolve({
            source: 'const level = true;',
            extraFiles: {
              'levelNext.ts': 'file:///levelNext.ts',
            },
          });
        }
        throw new Error(`Unexpected URL: ${url}`);
      });

      await expect(
        loadCodeVariant('file:///main.ts', 'default', variant, {
          sourceParser: Promise.resolve(mockParseSource),
          loadSource: mockLoadSource,
          loadVariantMeta: mockLoadVariantMeta,
          sourceTransformers: mockSourceTransformers,
          maxDepth: 1,
        }),
      ).rejects.toThrow('Maximum recursion depth reached while loading extra files');
    });
  });

  describe('error handling', () => {
    // Missing dependencies and function validation
    it.each([
      {
        name: 'variant is missing',
        variant: undefined,
        sourceParser: Promise.resolve(mockParseSource),
        loadSource: mockLoadSource,
        loadVariantMeta: mockLoadVariantMeta,
        expectedError: 'Variant is missing from code: default',
      },
      {
        name: 'loadSource is required but not provided',
        variant: { fileName: 'test.ts', url: 'file:///test.ts' } as VariantCode,
        sourceParser: Promise.resolve(mockParseSource),
        loadSource: undefined,
        loadVariantMeta: mockLoadVariantMeta,
        expectedError: '"loadSource" function is required when source is not provided',
      },
      {
        name: 'parseSource is required but not provided',
        variant: {
          fileName: 'test.ts',
          url: 'file:///test.ts',
          source: 'const x = 1;',
        } as VariantCode,
        sourceParser: undefined,
        loadSource: mockLoadSource,
        loadVariantMeta: mockLoadVariantMeta,
        expectedError:
          '"sourceParser" function is required when source is a string and parsing is not disabled',
      },
    ])(
      'should throw error when $name',
      async ({ variant, sourceParser, loadSource, loadVariantMeta, expectedError }) => {
        await expect(
          loadCodeVariant('file:///test.ts', 'default', variant, {
            sourceParser: sourceParser ? Promise.resolve(sourceParser) : undefined,
            loadSource,
            loadVariantMeta,
            sourceTransformers: mockSourceTransformers,
          }),
        ).rejects.toThrow(expectedError);
      },
    );

    // Runtime error handling
    it.each([
      {
        name: 'loadSource fails',
        variant: { fileName: 'test.ts', url: 'file:///test.ts' } as VariantCode,
        setupMock: () => mockLoadSource.mockRejectedValue(new Error('Network error')),
        expectedError: 'Failed to load source code',
      },
      {
        name: 'parseSource fails',
        variant: {
          fileName: 'test.ts',
          url: 'file:///test.ts',
          source: 'invalid syntax',
        } as VariantCode,
        setupMock: () =>
          mockParseSource.mockImplementation(() => {
            throw new Error('Parse error');
          }),
        expectedError: 'Failed to parse source code',
      },
    ])('should handle $name gracefully', async ({ variant, setupMock, expectedError }) => {
      setupMock();

      await expect(
        loadCodeVariant('file:///test.ts', 'default', variant, {
          sourceParser: Promise.resolve(mockParseSource),
          loadSource: mockLoadSource,
          loadVariantMeta: mockLoadVariantMeta,
          sourceTransformers: mockSourceTransformers,
        }),
      ).rejects.toThrow(expectedError);
    });

    // Path validation errors
    it.each([
      {
        name: 'loadSource returns relative path in extraFiles value',
        setupMock: (mock: MockedFunction<LoadSource>) => {
          mock.mockResolvedValue({
            source: 'const main = true;',
            extraFiles: { 'helper.ts': '../helper.ts' },
          });
        },
        expectedError:
          'Invalid extraFiles from loadSource: "helper.ts" has relative path "../helper.ts". All extraFiles values must be absolute URLs.',
      },
      {
        name: 'loadSource returns absolute URL as extraFiles key',
        setupMock: (mock: MockedFunction<LoadSource>) => {
          mock.mockResolvedValue({
            source: 'const main = true;',
            extraFiles: { 'file:///helper.ts': 'file:///helper.ts' },
          });
        },
        expectedError:
          'Invalid extraFiles from loadSource: key "file:///helper.ts" appears to be an absolute path. extraFiles keys should be relative paths from the current file.',
      },
      {
        name: 'loadSource returns filesystem absolute path as extraFiles key',
        setupMock: (mock: MockedFunction<LoadSource>) => {
          mock.mockResolvedValue({
            source: 'const main = true;',
            extraFiles: { '/absolute/helper.ts': 'file:///helper.ts' },
          });
        },
        expectedError:
          'Invalid extraFiles from loadSource: key "/absolute/helper.ts" appears to be an absolute path. extraFiles keys should be relative paths from the current file.',
      },
      {
        name: 'loadSource returns relative path in extraDependencies',
        setupMock: (mock: MockedFunction<LoadSource>) => {
          mock.mockResolvedValue({
            source: 'const main = true;',
            extraDependencies: ['../dependency.ts'],
          });
        },
        expectedError:
          'Invalid extraDependencies from loadSource: "../dependency.ts" is a relative path. All extraDependencies must be absolute URLs.',
      },
      {
        name: 'loadSource returns input URL in extraDependencies',
        setupMock: (mock: MockedFunction<LoadSource>) => {
          mock.mockResolvedValue({
            source: 'const main = true;',
            extraDependencies: ['file:///main.ts'],
          });
        },
        expectedError:
          'Invalid extraDependencies from loadSource: "file:///main.ts" is the same as the input URL. extraDependencies should not include the file being loaded.',
      },
    ])('should throw error when $name', async ({ setupMock, expectedError }) => {
      const variant: VariantCode = {
        fileName: 'main.ts',
        url: 'file:///main.ts',
      };

      setupMock(mockLoadSource);

      await expect(
        loadCodeVariant('file:///main.ts', 'default', variant, {
          sourceParser: Promise.resolve(mockParseSource),
          loadSource: mockLoadSource,
          loadVariantMeta: mockLoadVariantMeta,
          sourceTransformers: mockSourceTransformers,
        }),
      ).rejects.toThrow(expectedError);
    });

    // Variant validation errors
    it.each([
      {
        name: 'variant extraFiles has absolute URL as key',
        variantData: {
          fileName: 'main.ts',
          url: 'file:///main.ts',
          source: 'const main = true;',
          extraFiles: { 'file:///helper.ts': 'file:///helper.ts' },
        } as VariantCode,
        expectedError:
          'Invalid extraFiles key in variant: "file:///helper.ts" appears to be an absolute path. extraFiles keys in variant definition should be relative paths from the main file.',
      },
      {
        name: 'variant extraFiles has filesystem absolute path as key',
        variantData: {
          fileName: 'main.ts',
          url: 'file:///main.ts',
          source: 'const main = true;',
          extraFiles: { '/absolute/path/helper.ts': 'file:///helper.ts' },
        } as VariantCode,
        expectedError:
          'Invalid extraFiles key in variant: "/absolute/path/helper.ts" appears to be an absolute path. extraFiles keys in variant definition should be relative paths from the main file.',
      },
    ])('should throw error when $name', async ({ variantData, expectedError }) => {
      await expect(
        loadCodeVariant('file:///main.ts', 'default', variantData, {
          sourceParser: Promise.resolve(mockParseSource),
          loadSource: mockLoadSource,
          loadVariantMeta: mockLoadVariantMeta,
          sourceTransformers: mockSourceTransformers,
        }),
      ).rejects.toThrow(expectedError);
    });

    it('should allow relative paths as keys with absolute URLs as values in variant extraFiles', async () => {
      const variant: VariantCode = {
        fileName: 'main.ts',
        url: 'file:///main.ts',
        source: 'const main = true;',
        extraFiles: {
          '../helper.ts': 'file:///helper.ts', // Valid: relative key, absolute value
        },
      };

      mockLoadSource.mockResolvedValue({
        source: 'const helper = true;',
      });

      const result = await loadCodeVariant('file:///main.ts', 'default', variant, {
        sourceParser: Promise.resolve(mockParseSource),
        loadSource: mockLoadSource,
        loadVariantMeta: mockLoadVariantMeta,
        sourceTransformers: mockSourceTransformers,
        disableParsing: true,
      });

      expect(mockLoadSource).toHaveBeenCalledWith('file:///helper.ts');
      expect((result.code.extraFiles!['../helper.ts'] as any).source).toBe('const helper = true;');
    });

    it('should allow valid extraDependencies from loadSource', async () => {
      const variant: VariantCode = {
        fileName: 'main.ts',
        url: 'file:///main.ts',
      };

      mockLoadSource.mockResolvedValue({
        source: 'const main = true;',
        extraDependencies: ['file:///bundled-dep.ts', 'https://example.com/external.js'], // Valid: absolute URLs, different from input
      });

      const result = await loadCodeVariant('file:///main.ts', 'default', variant, {
        sourceParser: Promise.resolve(mockParseSource),
        loadSource: mockLoadSource,
        loadVariantMeta: mockLoadVariantMeta,
        sourceTransformers: mockSourceTransformers,
        disableParsing: true,
      });

      expect(result.dependencies).toEqual([
        'file:///main.ts',
        'file:///bundled-dep.ts',
        'https://example.com/external.js',
      ]);
    });

    it('should handle edge cases in extraDependencies validation', async () => {
      const variant: VariantCode = {
        fileName: 'main.ts',
        url: 'file:///main.ts',
      };

      // Test empty string
      mockLoadSource.mockResolvedValue({
        source: 'const main = true;',
        extraDependencies: [''], // Edge case: empty string
      });

      const result = await loadCodeVariant('file:///main.ts', 'default', variant, {
        sourceParser: Promise.resolve(mockParseSource),
        loadSource: mockLoadSource,
        loadVariantMeta: mockLoadVariantMeta,
        sourceTransformers: mockSourceTransformers,
        disableParsing: true,
      });

      // Empty string should be allowed (might represent base URL)
      expect(result.dependencies).toEqual(['file:///main.ts', '']);
    });

    it('should allow valid extraFiles from loadSource with relative keys and absolute values', async () => {
      const variant: VariantCode = {
        fileName: 'main.ts',
        url: 'file:///main.ts',
      };

      mockLoadSource.mockImplementation((url: string) => {
        if (url === 'file:///main.ts') {
          return Promise.resolve({
            source: 'const main = true;',
            extraFiles: {
              '../helper.ts': 'file:///helper.ts', // Valid: relative key, absolute value
              './utils.ts': 'file:///utils.ts', // Valid: relative key, absolute value
            },
          });
        }
        if (url === 'file:///helper.ts') {
          return Promise.resolve({ source: 'const helper = true;' });
        }
        if (url === 'file:///utils.ts') {
          return Promise.resolve({ source: 'const utils = true;' });
        }
        throw new Error(`Unexpected URL: ${url}`);
      });

      const result = await loadCodeVariant('file:///main.ts', 'default', variant, {
        sourceParser: Promise.resolve(mockParseSource),
        loadSource: mockLoadSource,
        loadVariantMeta: mockLoadVariantMeta,
        sourceTransformers: mockSourceTransformers,
        disableParsing: true,
      });

      expect(result.code.extraFiles).toBeDefined();
      expect((result.code.extraFiles!['../helper.ts'] as any).source).toBe('const helper = true;');
      expect((result.code.extraFiles!['utils.ts'] as any).source).toBe('const utils = true;');
      expect(result.dependencies).toEqual([
        'file:///main.ts',
        'file:///helper.ts',
        'file:///utils.ts',
      ]);
    });
  });

  describe('extraDependencies integration', () => {
    it('should include extraDependencies from loadSource in dependencies', async () => {
      const variant: VariantCode = {
        fileName: 'main.ts',
        url: 'file:///main.ts',
      };

      mockLoadSource.mockResolvedValue({
        source: 'const main = true;',
        extraDependencies: ['file:///bundled-dep1.ts', 'file:///bundled-dep2.ts'],
      });

      const result = await loadCodeVariant('file:///main.ts', 'default', variant, {
        sourceParser: Promise.resolve(mockParseSource),
        loadSource: mockLoadSource,
        loadVariantMeta: mockLoadVariantMeta,
        sourceTransformers: mockSourceTransformers,
        disableParsing: true,
      });

      expect(result.code.source).toBe('const main = true;');
      expect(result.dependencies).toEqual([
        'file:///main.ts',
        'file:///bundled-dep1.ts',
        'file:///bundled-dep2.ts',
      ]);
    });
  });

  describe('externals integration', () => {
    it('should include externals from loadSource in externals array', async () => {
      const variant: VariantCode = {
        fileName: 'main.ts',
        url: 'file:///main.ts',
      };

      mockLoadSource.mockResolvedValue({
        source: 'const main = true;',
        externals: {
          react: [{ name: 'React', type: 'default' }],
          '@mui/material': [{ name: 'Button', type: 'named' }],
          lodash: [{ name: 'map', type: 'named' }],
        },
      });

      const result = await loadCodeVariant('file:///main.ts', 'default', variant, {
        sourceParser: Promise.resolve(mockParseSource),
        loadSource: mockLoadSource,
        loadVariantMeta: mockLoadVariantMeta,
        sourceTransformers: mockSourceTransformers,
        disableParsing: true,
      });

      expect(result.code.source).toBe('const main = true;');
      expect(result.externals).toEqual({
        react: [{ name: 'React', type: 'default' }],
        '@mui/material': [{ name: 'Button', type: 'named' }],
        lodash: [{ name: 'map', type: 'named' }],
      });
      // Verify that externals array is set on the code object
      expect(result.code.externals).toEqual(['react', '@mui/material', 'lodash']);
    });

    it('should combine externals from main file and extra files', async () => {
      const variant: VariantCode = {
        fileName: 'main.ts',
        url: 'file:///main.ts',
        extraFiles: {
          'helper.ts': 'file:///helper.ts',
        },
      };

      // Mock main file loading
      mockLoadSource.mockImplementation((url: string) => {
        if (url === 'file:///main.ts') {
          return Promise.resolve({
            source: 'const main = true;',
            externals: {
              react: [{ name: 'React', type: 'default' }],
              '@mui/material': [{ name: 'Button', type: 'named' }],
            },
          });
        }
        if (url === 'file:///helper.ts') {
          return Promise.resolve({
            source: 'const helper = true;',
            externals: {
              lodash: [{ name: 'map', type: 'named' }],
              axios: [{ name: 'axios', type: 'default' }],
            },
          });
        }
        throw new Error(`Unexpected URL: ${url}`);
      });

      const result = await loadCodeVariant('file:///main.ts', 'default', variant, {
        sourceParser: Promise.resolve(mockParseSource),
        loadSource: mockLoadSource,
        loadVariantMeta: mockLoadVariantMeta,
        sourceTransformers: mockSourceTransformers,
        disableParsing: true,
      });

      expect(result.code.source).toBe('const main = true;');
      expect(result.externals).toEqual({
        react: [{ name: 'React', type: 'default' }],
        '@mui/material': [{ name: 'Button', type: 'named' }],
        lodash: [{ name: 'map', type: 'named' }],
        axios: [{ name: 'axios', type: 'default' }],
      });
      // Verify that externals array is set on the code object
      expect(result.code.externals).toEqual(['react', '@mui/material', 'lodash', 'axios']);
    });

    it('should merge different imports from same external modules', async () => {
      const variant: VariantCode = {
        fileName: 'main.ts',
        url: 'file:///main.ts',
        extraFiles: {
          'helper.ts': 'file:///helper.ts',
        },
      };

      // Mock main file loading
      mockLoadSource.mockImplementation((url: string) => {
        if (url === 'file:///main.ts') {
          return Promise.resolve({
            source: 'const main = true;',
            externals: {
              react: [{ name: 'React', type: 'default' }],
              '@mui/material': [{ name: 'Button', type: 'named' }],
              lodash: [{ name: 'map', type: 'named' }],
            },
          });
        }
        if (url === 'file:///helper.ts') {
          return Promise.resolve({
            source: 'const helper = true;',
            externals: {
              react: [
                { name: 'useState', type: 'named' },
                { name: 'useEffect', type: 'named' },
              ], // Different imports from react
              '@mui/material': [
                { name: 'TextField', type: 'named' },
                { name: 'Box', type: 'named' },
              ], // Different imports from @mui/material
              axios: [{ name: 'axios', type: 'default' }], // New module
            },
          });
        }
        throw new Error(`Unexpected URL: ${url}`);
      });

      const result = await loadCodeVariant('file:///main.ts', 'default', variant, {
        sourceParser: Promise.resolve(mockParseSource),
        loadSource: mockLoadSource,
        loadVariantMeta: mockLoadVariantMeta,
        sourceTransformers: mockSourceTransformers,
        disableParsing: true,
      });

      expect(result.code.source).toBe('const main = true;');
      // Should merge externals properly, combining all imports from each module:
      // - react: default import from main + named imports from helper
      // - @mui/material: Button from main + TextField, Box from helper
      // - lodash: only from main
      // - axios: only from helper
      expect(result.externals).toEqual({
        react: [
          { name: 'React', type: 'default' },
          { name: 'useState', type: 'named' },
          { name: 'useEffect', type: 'named' },
        ],
        '@mui/material': [
          { name: 'Button', type: 'named' },
          { name: 'TextField', type: 'named' },
          { name: 'Box', type: 'named' },
        ],
        lodash: [{ name: 'map', type: 'named' }],
        axios: [{ name: 'axios', type: 'default' }],
      });
      // Verify that externals array is set on the code object
      expect(result.code.externals).toEqual(['react', '@mui/material', 'lodash', 'axios']);
    });

    it('should handle URL-only loadCodeVariant call and return externals correctly', async () => {
      // Test case: loadCodeVariant called with just a URL string
      const variantUrl = 'file:///demos/CheckboxBasic.tsx';

      // Mock loadVariantMeta to return a basic variant
      mockLoadVariantMeta.mockResolvedValue({
        url: variantUrl,
        fileName: 'CheckboxBasic.tsx',
      });

      // Mock loadSource to return externals for the URL-only case
      mockLoadSource.mockResolvedValue({
        source: `
import * as React from 'react';
import { Checkbox } from '@/components/Checkbox';

export default function CheckboxBasic() {
  return (
    <div>
      <Checkbox defaultChecked />
      <p style={{ color: '#CA244D' }}>Type Whatever You Want Below</p>
    </div>
  );
}
        `,
        externals: {
          react: [{ name: 'React', type: 'namespace' }],
          '@/components/Checkbox': [{ name: 'Checkbox', type: 'named' }],
        },
      });

      const result = await loadCodeVariant(
        variantUrl,
        'default',
        variantUrl, // URL passed as variant (string)
        {
          sourceParser: Promise.resolve(mockParseSource),
          loadSource: mockLoadSource,
          loadVariantMeta: mockLoadVariantMeta,
          sourceTransformers: mockSourceTransformers,
          disableParsing: true,
        },
      );

      // Should call loadVariantMeta to convert URL to VariantCode
      expect(mockLoadVariantMeta).toHaveBeenCalledWith('default', variantUrl);

      // Should return externals from loadSource
      expect(result.externals).toEqual({
        react: [{ name: 'React', type: 'namespace' }],
        '@/components/Checkbox': [{ name: 'Checkbox', type: 'named' }],
      });

      // Should set externals array on code object
      expect(result.code.externals).toEqual(['react', '@/components/Checkbox']);

      // Should include the URL in dependencies
      expect(result.dependencies).toEqual([variantUrl]);
    });

    it('should handle URL-only case with externals when loadVariantMeta is undefined', async () => {
      // Test case: loadCodeVariant called with URL string and no loadVariantMeta
      const variantUrl = 'file:///src/components/Button.tsx';

      // Mock loadSource to return externals
      mockLoadSource.mockResolvedValue({
        source: `
import React from 'react';
import { Button as MuiButton } from '@mui/material';
import type { ButtonProps } from '@mui/material';

export default function Button(props: ButtonProps) {
  return <MuiButton {...props}>Click me</MuiButton>;
}
        `,
        externals: {
          react: [{ name: 'React', type: 'default' }],
          '@mui/material': [
            { name: 'Button', type: 'named' },
            { name: 'ButtonProps', type: 'named', isType: true },
          ],
        },
      });

      const result = await loadCodeVariant(
        variantUrl,
        'default',
        variantUrl, // URL passed as variant (string)
        {
          sourceParser: undefined, // No parseSource
          loadSource: mockLoadSource,
          loadVariantMeta: undefined, // No loadVariantMeta - should use fallback
          sourceTransformers: mockSourceTransformers,
          disableParsing: true,
        },
      );

      // Should NOT call loadVariantMeta since it's undefined
      expect(mockLoadVariantMeta).not.toHaveBeenCalled();

      // Should call loadSource
      expect(mockLoadSource).toHaveBeenCalledWith(variantUrl);

      // Should return externals from loadSource including isType flags
      expect(result.externals).toEqual({
        react: [{ name: 'React', type: 'default' }],
        '@mui/material': [
          { name: 'Button', type: 'named' },
          { name: 'ButtonProps', type: 'named', isType: true },
        ],
      });

      // Should set externals array on code object
      expect(result.code.externals).toEqual(['react', '@mui/material']);

      // Should create basic variant with fileName from URL
      expect(result.code.fileName).toBe('Button.tsx');
      expect(result.code.url).toBe(variantUrl);

      // Should include the URL in dependencies
      expect(result.dependencies).toEqual([variantUrl]);
    });

    it('should properly merge externals by combining imports from same modules', async () => {
      const variant: VariantCode = {
        fileName: 'main.ts',
        url: 'file:///main.ts',
        extraFiles: {
          'helper.ts': 'file:///helper.ts',
          'utils.ts': 'file:///utils.ts',
        },
      };

      // Mock main file loading
      mockLoadSource.mockImplementation((url: string) => {
        if (url === 'file:///main.ts') {
          return Promise.resolve({
            source: 'const main = true;',
            externals: {
              react: [{ name: 'React', type: 'default' }],
              lodash: [{ name: 'map', type: 'named' }],
            },
          });
        }
        if (url === 'file:///helper.ts') {
          return Promise.resolve({
            source: 'const helper = true;',
            externals: {
              react: [{ name: 'useState', type: 'named' }],
              lodash: [{ name: 'filter', type: 'named' }],
            },
          });
        }
        if (url === 'file:///utils.ts') {
          return Promise.resolve({
            source: 'const utils = true;',
            externals: {
              react: [{ name: 'useEffect', type: 'named' }],
              lodash: [{ name: 'reduce', type: 'named' }],
              axios: [{ name: 'axios', type: 'default' }],
            },
          });
        }
        throw new Error(`Unexpected URL: ${url}`);
      });

      const result = await loadCodeVariant('file:///main.ts', 'default', variant, {
        sourceParser: Promise.resolve(mockParseSource),
        loadSource: mockLoadSource,
        loadVariantMeta: mockLoadVariantMeta,
        sourceTransformers: mockSourceTransformers,
        disableParsing: true,
      });

      expect(result.code.source).toBe('const main = true;');
      // Should properly merge externals by combining all imports from each module:
      // - react: React (default from main) + useState (from helper) + useEffect (from utils)
      // - lodash: map (from main) + filter (from helper) + reduce (from utils)
      // - axios: only from utils
      expect(result.externals).toEqual({
        react: [
          { name: 'React', type: 'default' },
          { name: 'useState', type: 'named' },
          { name: 'useEffect', type: 'named' },
        ],
        lodash: [
          { name: 'map', type: 'named' },
          { name: 'filter', type: 'named' },
          { name: 'reduce', type: 'named' },
        ],
        axios: [{ name: 'axios', type: 'default' }],
      });
      // Verify that externals array is set on the code object
      expect(result.code.externals).toEqual(['react', 'lodash', 'axios']);
    });

    it('should preserve isType flags from loadSource externals', async () => {
      const variant: VariantCode = {
        fileName: 'main.ts',
        url: 'file:///main.ts',
        extraFiles: {
          'types.ts': 'file:///types.ts',
          'components.tsx': 'file:///components.tsx',
        },
      };

      // Mock main file loading with mixed type and runtime imports
      mockLoadSource.mockImplementation((url: string) => {
        if (url === 'file:///main.ts') {
          return Promise.resolve({
            source: 'const main = true;',
            externals: {
              react: [
                { name: 'React', type: 'default' }, // runtime import
                { name: 'FC', type: 'named', isType: true }, // type import
                { name: 'ReactNode', type: 'named', isType: true }, // type import
              ],
              '@mui/material': [
                { name: 'Button', type: 'named' }, // runtime import
                { name: 'ButtonProps', type: 'named', isType: true }, // type import
              ],
            },
          });
        }
        if (url === 'file:///types.ts') {
          return Promise.resolve({
            source: 'export type TypeDefs = {};',
            externals: {
              react: [
                { name: 'ComponentType', type: 'named', isType: true }, // additional type import
                { name: 'useState', type: 'named' }, // runtime import from types file
              ],
              typescript: [
                { name: 'TSConfig', type: 'named', isType: true }, // type-only module
              ],
            },
          });
        }
        if (url === 'file:///components.tsx') {
          return Promise.resolve({
            source: 'export const MyComponent = () => {};',
            externals: {
              react: [
                { name: 'useEffect', type: 'named' }, // runtime import
              ],
              '@mui/material': [
                { name: 'TextField', type: 'named' }, // runtime import
                { name: 'TextFieldProps', type: 'named', isType: true }, // type import
              ],
            },
          });
        }
        throw new Error(`Unexpected URL: ${url}`);
      });

      const result = await loadCodeVariant('file:///main.ts', 'default', variant, {
        sourceParser: Promise.resolve(mockParseSource),
        loadSource: mockLoadSource,
        loadVariantMeta: mockLoadVariantMeta,
        sourceTransformers: mockSourceTransformers,
        disableParsing: true,
      });

      expect(result.code.source).toBe('const main = true;');

      // Should properly merge externals and preserve isType flags
      expect(result.externals).toEqual({
        react: [
          { name: 'React', type: 'default' }, // no isType flag (runtime)
          { name: 'FC', type: 'named', isType: true },
          { name: 'ReactNode', type: 'named', isType: true },
          { name: 'ComponentType', type: 'named', isType: true },
          { name: 'useState', type: 'named' }, // no isType flag (runtime)
          { name: 'useEffect', type: 'named' }, // no isType flag (runtime)
        ],
        '@mui/material': [
          { name: 'Button', type: 'named' }, // no isType flag (runtime)
          { name: 'ButtonProps', type: 'named', isType: true },
          { name: 'TextField', type: 'named' }, // no isType flag (runtime)
          { name: 'TextFieldProps', type: 'named', isType: true },
        ],
        typescript: [
          { name: 'TSConfig', type: 'named', isType: true }, // type-only module
        ],
      });

      // Verify that externals array is set on the code object
      expect(result.code.externals).toEqual(['react', '@mui/material', 'typescript']);
    });
  });

  describe('caching behavior', () => {
    it('should cache loadSource calls and not call loadSource twice for the same URL', async () => {
      // Setup: Create a scenario where multiple extra files depend on the same shared utility
      const variant: VariantCode = {
        fileName: 'main.ts',
        url: 'file:///main.ts',
        source: 'const main = true;',
        extraFiles: {
          'component1.ts': 'file:///component1.ts',
          'component2.ts': 'file:///component2.ts',
        },
      };

      // Mock loadSource to return extra files that both depend on the same shared utility
      mockLoadSource.mockImplementation(async (url: string) => {
        if (url === 'file:///main.ts') {
          return {
            source: 'const main = true;',
          };
        }
        if (url === 'file:///component1.ts') {
          return {
            source: 'import { shared } from "./shared.ts";',
            extraFiles: {
              'shared.ts': 'file:///shared.ts', // Both components depend on the same shared file
            },
          };
        }
        if (url === 'file:///component2.ts') {
          return {
            source: 'import { shared } from "./shared.ts";',
            extraFiles: {
              'shared.ts': 'file:///shared.ts', // Same shared file
            },
          };
        }
        if (url === 'file:///shared.ts') {
          return {
            source: 'export const shared = "shared utility";',
          };
        }
        throw new Error(`Unexpected URL: ${url}`);
      });

      const result = await loadCodeVariant('file:///main.ts', 'default', variant, {
        sourceParser: Promise.resolve(mockParseSource),
        loadSource: mockLoadSource,
        loadVariantMeta: mockLoadVariantMeta,
        sourceTransformers: mockSourceTransformers,
        disableParsing: true,
      });

      // Verify that loadSource was called for each unique URL exactly once (main.ts not called because source provided)
      expect(mockLoadSource).toHaveBeenCalledTimes(3); // component1.ts, component2.ts, shared.ts
      expect(mockLoadSource).toHaveBeenCalledWith('file:///component1.ts');
      expect(mockLoadSource).toHaveBeenCalledWith('file:///component2.ts');
      expect(mockLoadSource).toHaveBeenCalledWith('file:///shared.ts');

      // Verify that shared.ts was only called once despite being referenced twice
      const sharedCalls = mockLoadSource.mock.calls.filter(
        (call: any) => call[0] === 'file:///shared.ts',
      );
      expect(sharedCalls).toHaveLength(1);

      // Verify the result structure is correct
      expect(result.code.extraFiles).toBeDefined();
      expect(result.code.extraFiles!['component1.ts']).toBeDefined();
      expect(result.code.extraFiles!['component2.ts']).toBeDefined();
      expect(result.code.extraFiles!['shared.ts']).toBeDefined();
      expect((result.code.extraFiles!['shared.ts'] as any).source).toBe(
        'export const shared = "shared utility";',
      );

      // Verify dependencies include all unique URLs
      expect(result.dependencies).toEqual([
        'file:///main.ts',
        'file:///component1.ts',
        'file:///component2.ts',
        'file:///shared.ts',
      ]);
    });

    it('should handle concurrent requests for the same URL correctly', async () => {
      // Create a scenario with deeply nested dependencies that reference the same file
      const variant: VariantCode = {
        fileName: 'main.ts',
        url: 'file:///main.ts',
        source: 'const main = true;',
        extraFiles: {
          'module1/index.ts': 'file:///module1/index.ts',
          'module2/index.ts': 'file:///module2/index.ts',
        },
      };

      let sharedCallCount = 0;

      // Mock loadSource with a delay to simulate network requests
      mockLoadSource.mockImplementation(async (url: string) => {
        // Add a small delay to make concurrent calls more likely
        await new Promise<void>((resolve) => {
          setTimeout(() => resolve(), 10);
        });

        if (url === 'file:///main.ts') {
          return { source: 'const main = true;' };
        }
        if (url === 'file:///module1/index.ts') {
          return {
            source: 'import { utils } from "../shared/utils.ts";',
            extraFiles: {
              '../shared/utils.ts': 'file:///shared/utils.ts',
            },
          };
        }
        if (url === 'file:///module2/index.ts') {
          return {
            source: 'import { utils } from "../shared/utils.ts";',
            extraFiles: {
              '../shared/utils.ts': 'file:///shared/utils.ts',
            },
          };
        }
        if (url === 'file:///shared/utils.ts') {
          sharedCallCount += 1;
          return {
            source: 'export const utils = "shared utilities";',
          };
        }
        throw new Error(`Unexpected URL: ${url}`);
      });

      const result = await loadCodeVariant('file:///main.ts', 'default', variant, {
        sourceParser: Promise.resolve(mockParseSource),
        loadSource: mockLoadSource,
        loadVariantMeta: mockLoadVariantMeta,
        sourceTransformers: mockSourceTransformers,
        disableParsing: true,
      });

      // Verify that the shared utility was only loaded once despite concurrent requests
      expect(sharedCallCount).toBe(1);
      expect(mockLoadSource).toHaveBeenCalledTimes(3); // module1, module2, shared (main not called because source provided)

      // Verify the result is correct - the shared file should be present somewhere in extraFiles
      const extraFilesKeys = Object.keys(result.code.extraFiles!);
      const sharedKey = extraFilesKeys.find(
        (key) => key.includes('shared') || key.includes('utils'),
      );
      expect(sharedKey).toBeDefined();
      expect(result.code.extraFiles![sharedKey!]).toBeDefined();
      expect((result.code.extraFiles![sharedKey!] as any).source).toBe(
        'export const utils = "shared utilities";',
      );
    });
  });

  describe('loadVariantMeta fallback behavior', () => {
    it('should create basic variant from URL string when loadVariantMeta is undefined', async () => {
      const variantUrl = 'file:///src/components/Button.tsx';
      mockLoadSource.mockResolvedValue({
        source: 'const Button = () => <button>Click me</button>;',
      });

      const result = await loadCodeVariant(
        variantUrl,
        'default',
        variantUrl, // String variant
        {
          sourceParser: undefined, // parseSource
          loadSource: mockLoadSource,
          loadVariantMeta: undefined, // loadVariantMeta - this is the key test case
          sourceTransformers: mockSourceTransformers,
          disableParsing: true,
        },
      );

      expect(result.code.url).toBe(variantUrl);
      expect(result.code.fileName).toBe('Button.tsx'); // Uses getFileNameFromUrl utility
      expect(result.code.source).toBe('const Button = () => <button>Click me</button>;');
      expect(mockLoadSource).toHaveBeenCalledWith(variantUrl);
    });

    it('should still use loadVariantMeta when provided', async () => {
      const variantUrl = 'file:///src/Button.tsx';
      const customVariant: VariantCode = {
        url: variantUrl,
        fileName: 'CustomButton.tsx',
        source: 'const CustomButton = () => <button>Custom</button>;',
        allFilesListed: true,
      };

      mockLoadVariantMeta.mockResolvedValue(customVariant);

      const result = await loadCodeVariant(variantUrl, 'default', variantUrl, {
        sourceParser: undefined,
        loadSource: mockLoadSource,
        loadVariantMeta: mockLoadVariantMeta, // Provided loadVariantMeta
        sourceTransformers: mockSourceTransformers,
        disableParsing: true,
      });

      // The result includes the original variant plus computed fields
      expect(result.code).toMatchObject(customVariant);
      expect(result.code.language).toBe('tsx'); // Derived from fileName extension
      expect(mockLoadVariantMeta).toHaveBeenCalledWith('default', variantUrl);
      expect(mockLoadSource).not.toHaveBeenCalled(); // Should use provided source
    });
  });

  describe('Optional URL handling', () => {
    it('should handle undefined URL gracefully when fileName is also undefined', async () => {
      const variant: VariantCode = {
        fileName: undefined, // No fileName
        source: 'const x = 1;',
        // No URL provided
      };

      const result = await loadCodeVariant(
        undefined, // undefined URL
        'default',
        variant,
        {
          sourceParser: Promise.resolve(mockParseSource),
          loadSource: mockLoadSource,
          loadVariantMeta: mockLoadVariantMeta,
          sourceTransformers: mockSourceTransformers,
          disableParsing: true,
        },
      );

      // Should return the code with basic HAST node since no processing can be done
      expect(result.code).toEqual({
        fileName: undefined,
        source: {
          type: 'root',
          children: [
            {
              type: 'text',
              value: 'const x = 1;',
            },
          ],
        },
      });

      // No transformations or parsing should occur
      expect(mockLoadSource).not.toHaveBeenCalled();
      expect(mockParseSource).not.toHaveBeenCalled();
      expect(mockSourceTransformers[0].transformer).not.toHaveBeenCalled();
    });

    it('should process normally when URL is undefined but fileName is provided', async () => {
      const variant: VariantCode = {
        fileName: 'test.ts',
        source: 'const x = 1;',
        // No URL provided
      };

      const result = await loadCodeVariant(
        undefined, // undefined URL
        'default',
        variant,
        {
          sourceParser: Promise.resolve(mockParseSource),
          loadSource: mockLoadSource,
          loadVariantMeta: mockLoadVariantMeta,
          sourceTransformers: mockSourceTransformers,
          disableParsing: true,
        },
      );

      // Should still transform even without URL since fileName is available
      expect(result.code.fileName).toBe('test.ts');
      expect(result.code.source).toBe('const x = 1;');

      // Transformations should still occur since fileName is available
      expect(mockSourceTransformers[0].transformer).toHaveBeenCalledWith('const x = 1;', 'test.ts');
    });
  });

  describe('globalsCode functionality', () => {
    it('should inject globalsCode as a VariantCode object into extraFiles', async () => {
      const variant: VariantCode = {
        fileName: 'main.ts',
        source: 'const main = true;',
      };

      const globalsCode: VariantCode = {
        fileName: 'global.ts',
        source: 'const global = true;',
      };

      const result = await loadCodeVariant(undefined, 'default', variant, {
        sourceParser: Promise.resolve(mockParseSource),
        loadSource: mockLoadSource,
        loadVariantMeta: mockLoadVariantMeta,
        sourceTransformers: mockSourceTransformers,
        disableParsing: true,
        globalsCode: [globalsCode],
      });

      expect(result.code.fileName).toBe('main.ts');
      expect(result.code.source).toBe('const main = true;');
      // When globalsCode has no extraFiles, the main variant may not have extraFiles either
      if (result.code.extraFiles) {
        // Check that the original filename is not included (since we don't include the root file)
        expect(result.code.extraFiles['global.ts']).toBeUndefined();
        expect(Object.keys(result.code.extraFiles)).toEqual([]);
      } else {
        // extraFiles is undefined because there are no extra files to add
        expect(result.code.extraFiles).toBeUndefined();
      }
    });

    it('should inject globalsCode as a URL string into extraFiles', async () => {
      const variant: VariantCode = {
        fileName: 'main.ts',
        source: 'const main = true;',
      };

      const globalsUrl = 'file:///global.ts';

      mockLoadVariantMeta.mockResolvedValue({
        url: globalsUrl,
        fileName: 'global.ts',
        source: 'const sideEffect = true;',
      });

      const result = await loadCodeVariant(undefined, 'default', variant, {
        sourceParser: Promise.resolve(mockParseSource),
        loadSource: mockLoadSource,
        loadVariantMeta: mockLoadVariantMeta,
        sourceTransformers: mockSourceTransformers,
        disableParsing: true,
        globalsCode: [globalsUrl],
      });

      expect(result.code.fileName).toBe('main.ts');
      expect(result.code.source).toBe('const main = true;');
      // When globalsCode has no extraFiles, the main variant may not have extraFiles either
      if (result.code.extraFiles) {
        expect(result.code.extraFiles['sideEffect_global.ts']).toBeUndefined();
        expect(Object.keys(result.code.extraFiles)).toEqual([]);
      } else {
        // extraFiles is undefined because there are no extra files to add
        expect(result.code.extraFiles).toBeUndefined();
      }
      expect(mockLoadVariantMeta).toHaveBeenCalledWith('default', globalsUrl);
    });

    it('should handle globalsCode with extraFiles', async () => {
      const variant: VariantCode = {
        fileName: 'main.ts',
        source: 'const main = true;',
      };

      const globalsCode: VariantCode = {
        fileName: 'global.ts',
        source: 'const sideEffect = true;',
        extraFiles: {
          'helper.ts': {
            source: 'const helper = true;',
          },
        },
      };

      const result = await loadCodeVariant(undefined, 'default', variant, {
        sourceParser: Promise.resolve(mockParseSource),
        loadSource: mockLoadSource,
        loadVariantMeta: mockLoadVariantMeta,
        sourceTransformers: mockSourceTransformers,
        disableParsing: true,
        globalsCode: [globalsCode],
      });

      expect(result.code.fileName).toBe('main.ts');
      expect(result.code.source).toBe('const main = true;');
      expect(result.code.extraFiles).toBeDefined();
      // Only extraFiles from globalsCode should be included, not the root file itself
      expect(result.code.extraFiles!['global.ts']).toBeUndefined(); // Root file not included
      expect(result.code.extraFiles!['helper.ts']).toBeDefined(); // Original filename should be used
      expect((result.code.extraFiles!['helper.ts'] as any).source).toBe('const helper = true;');
      // Globals files should be marked with metadata: true
      expect((result.code.extraFiles!['helper.ts'] as any).metadata).toBe(true);
    });

    it('should not interfere with allFilesListed from the main variant', async () => {
      const variant: VariantCode = {
        fileName: 'main.ts',
        source: 'const main = true;',
        allFilesListed: true,
      };

      const globalsCode: VariantCode = {
        fileName: 'global.ts',
        source: 'const sideEffect = true;',
      };

      const result = await loadCodeVariant(undefined, 'default', variant, {
        sourceParser: Promise.resolve(mockParseSource),
        loadSource: mockLoadSource,
        loadVariantMeta: mockLoadVariantMeta,
        sourceTransformers: mockSourceTransformers,
        disableParsing: true,
        globalsCode: [globalsCode],
      });

      expect(result.code.allFilesListed).toBe(true);
      // When globalsCode has no extraFiles, the main variant may not have extraFiles either
      if (result.code.extraFiles) {
        expect(result.code.extraFiles['sideEffect_global.ts']).toBeUndefined();
        expect(Object.keys(result.code.extraFiles)).toEqual([]);
      } else {
        // extraFiles is undefined because there are no extra files to add
        expect(result.code.extraFiles).toBeUndefined();
      }
    });

    it('should handle globalsCode externals', async () => {
      const variant: VariantCode = {
        fileName: 'main.ts',
        source: 'const main = true;',
      };

      const globalsUrl = 'file:///global.ts';

      mockLoadVariantMeta.mockResolvedValue({
        url: globalsUrl,
        fileName: 'global.ts',
      });

      mockLoadSource.mockResolvedValue({
        source: 'import React from "react"; const sideEffect = true;',
        externals: {
          react: [{ name: 'React', type: 'default' }],
        },
      });

      const result = await loadCodeVariant(undefined, 'default', variant, {
        sourceParser: Promise.resolve(mockParseSource),
        loadSource: mockLoadSource,
        loadVariantMeta: mockLoadVariantMeta,
        sourceTransformers: mockSourceTransformers,
        disableParsing: true,
        globalsCode: [globalsUrl],
      });

      expect(result.externals).toEqual({
        react: [{ name: 'React', type: 'default' }],
      });
      expect(result.code.externals).toEqual(['react']);
    });

    it('should prevent infinite recursion with nested globalsCode', async () => {
      const variant: VariantCode = {
        fileName: 'main.ts',
        source: 'const main = true;',
      };

      const globalsCode: VariantCode = {
        fileName: 'global.ts',
        source: 'const sideEffect = true;',
      };

      // Mock loadCodeVariant to be called recursively
      const originalLoadVariant = loadCodeVariant;

      const result = await originalLoadVariant(undefined, 'default', variant, {
        sourceParser: Promise.resolve(mockParseSource),
        loadSource: mockLoadSource,
        loadVariantMeta: mockLoadVariantMeta,
        sourceTransformers: mockSourceTransformers,
        disableParsing: true,
        globalsCode: [globalsCode],
      });

      // When globalsCode has no extraFiles, extraFiles may be undefined
      if (result.code.extraFiles) {
        expect(result.code.extraFiles['sideEffect_global.ts']).toBeUndefined();
      } else {
        expect(result.code.extraFiles).toBeUndefined();
      }
      // Should complete without infinite recursion
    });

    it('should handle globalsCode URL without loadVariantMeta fallback', async () => {
      const variant: VariantCode = {
        fileName: 'main.ts',
        source: 'const main = true;',
      };

      const globalsUrl = 'file:///global.ts';

      mockLoadSource.mockResolvedValue({
        source: 'const sideEffect = true;',
      });

      const result = await loadCodeVariant(undefined, 'default', variant, {
        sourceParser: Promise.resolve(mockParseSource),
        loadSource: mockLoadSource,
        loadVariantMeta: undefined, // No loadVariantMeta
        sourceTransformers: mockSourceTransformers,
        disableParsing: true,
        globalsCode: [globalsUrl],
      });

      // When globalsCode has no extraFiles, the main variant may not have extraFiles either
      if (result.code.extraFiles) {
        expect(result.code.extraFiles['sideEffect_global.ts']).toBeUndefined();
        expect(Object.keys(result.code.extraFiles)).toEqual([]);
      } else {
        // extraFiles is undefined because there are no extra files to add
        expect(result.code.extraFiles).toBeUndefined();
      }
    });

    it('should throw error for invalid globalsCode URL without fileName', async () => {
      const variant: VariantCode = {
        fileName: 'main.ts',
        source: 'const main = true;',
      };

      const invalidUrl = 'file:///invalid';

      await expect(
        loadCodeVariant(undefined, 'default', variant, {
          sourceParser: Promise.resolve(mockParseSource),
          loadSource: mockLoadSource,
          loadVariantMeta: undefined, // No loadVariantMeta
          sourceTransformers: mockSourceTransformers,
          disableParsing: true,
          globalsCode: [invalidUrl],
        }),
      ).rejects.toThrow('Failed to load globalsCode');
    });

    it('should throw error for globalsCode URL without valid file extension and no loadVariantMeta', async () => {
      const variant: VariantCode = {
        fileName: 'main.ts',
        source: 'const main = true;',
      };

      // Use a URL that returns empty fileName (like just a directory)
      const invalidUrl = 'file:///some-directory/';

      await expect(
        loadCodeVariant(undefined, 'default', variant, {
          sourceParser: Promise.resolve(mockParseSource),
          loadSource: mockLoadSource,
          loadVariantMeta: undefined, // No loadVariantMeta
          sourceTransformers: mockSourceTransformers,
          disableParsing: true,
          globalsCode: [invalidUrl],
        }),
      ).rejects.toThrow('Cannot determine fileName from globalsCode URL');
    });

    it('should handle CSS modules use case with theme files', async () => {
      const variant: VariantCode = {
        fileName: 'Component.tsx',
        source: 'const Component = () => <div>Hello</div>;',
      };

      const globalsCode: VariantCode = {
        url: 'file:///demo-data/theme/css-modules/index.ts',
        fileName: 'index.ts',
        source: "import './theme.css'",
        extraFiles: {
          'theme.css': {
            source: '.theme { color: red; }',
          },
        },
      };

      const result = await loadCodeVariant(undefined, 'default', variant, {
        sourceParser: Promise.resolve(mockParseSource),
        loadSource: mockLoadSource,
        loadVariantMeta: mockLoadVariantMeta,
        sourceTransformers: mockSourceTransformers,
        disableParsing: true,
        globalsCode: [globalsCode],
      });

      expect(result.code.fileName).toBe('Component.tsx');
      expect(result.code.source).toBe('const Component = () => <div>Hello</div>;');
      expect(result.code.extraFiles).toBeDefined();

      // Should NOT inject the global index.ts file (root file is excluded)
      expect(result.code.extraFiles!['index.ts']).toBeUndefined();

      // Should inject the global CSS file (extraFiles are included)
      expect(result.code.extraFiles!['theme.css']).toBeDefined(); // Original filename should be used
      expect((result.code.extraFiles!['theme.css'] as any).source).toBe('.theme { color: red; }');
    });

    it('should handle filename conflicts with global_ prefix', async () => {
      const variant: VariantCode = {
        fileName: 'main.ts',
        source: 'const main = true;',
        extraFiles: {
          'theme.css': {
            source: '.main-theme { color: blue; }',
          },
        },
      };

      const globalsCode: VariantCode = {
        fileName: 'setup.ts',
        source: 'console.log("setup");',
        extraFiles: {
          'theme.css': {
            source: '.side-effect-theme { color: red; }',
          },
        },
      };

      const result = await loadCodeVariant(undefined, 'default', variant, {
        sourceParser: Promise.resolve(mockParseSource),
        loadSource: mockLoadSource,
        loadVariantMeta: mockLoadVariantMeta,
        sourceTransformers: mockSourceTransformers,
        disableParsing: true,
        globalsCode: [globalsCode],
      });

      expect(result.code.fileName).toBe('main.ts');
      expect(result.code.source).toBe('const main = true;');
      expect(result.code.extraFiles).toBeDefined();

      // Original theme.css from main variant should remain
      expect(result.code.extraFiles!['theme.css']).toBeDefined();
      expect((result.code.extraFiles!['theme.css'] as any).source).toBe(
        '.main-theme { color: blue; }',
      );

      // Conflicting theme.css from globalsCode should get global_ prefix
      expect(result.code.extraFiles!['global_theme.css']).toBeDefined();
      expect((result.code.extraFiles!['global_theme.css'] as any).source).toBe(
        '.side-effect-theme { color: red; }',
      );
    });

    it('should handle filename conflicts with numbered suffixes', async () => {
      const variant: VariantCode = {
        fileName: 'main.ts',
        source: 'const main = true;',
        extraFiles: {
          'config.js': {
            source: 'const config1 = {};',
          },
          'global_config.js': {
            source: 'const config2 = {};',
          },
        },
      };

      const globalsCode: VariantCode = {
        fileName: 'setup.ts',
        source: 'console.log("setup");',
        extraFiles: {
          'config.js': {
            source: 'const sideEffectConfig = {};',
          },
        },
      };

      const result = await loadCodeVariant(undefined, 'default', variant, {
        sourceParser: Promise.resolve(mockParseSource),
        loadSource: mockLoadSource,
        loadVariantMeta: mockLoadVariantMeta,
        sourceTransformers: mockSourceTransformers,
        disableParsing: true,
        globalsCode: [globalsCode],
      });

      expect(result.code.fileName).toBe('main.ts');
      expect(result.code.source).toBe('const main = true;');
      expect(result.code.extraFiles).toBeDefined();

      // Original files should remain
      expect(result.code.extraFiles!['config.js']).toBeDefined();
      expect((result.code.extraFiles!['config.js'] as any).source).toBe('const config1 = {};');
      expect(result.code.extraFiles!['global_config.js']).toBeDefined();
      expect((result.code.extraFiles!['global_config.js'] as any).source).toBe(
        'const config2 = {};',
      );

      // Conflicting file should get numbered suffix
      expect(result.code.extraFiles!['global_config_1.js']).toBeDefined();
      expect((result.code.extraFiles!['global_config_1.js'] as any).source).toBe(
        'const sideEffectConfig = {};',
      );
    });

    it('should handle multiple globalsCode items', async () => {
      const variant: VariantCode = {
        fileName: 'main.ts',
        source: 'const main = true;',
      };

      const globalsCode1: VariantCode = {
        fileName: 'global1.css',
        source: '.global1 { color: red; }',
        extraFiles: {
          'utils1.js': { source: 'const utils1 = {};' },
        },
      };

      const globalsCode2: VariantCode = {
        fileName: 'global2.css',
        source: '.global2 { color: blue; }',
        extraFiles: {
          'utils2.js': { source: 'const utils2 = {};' },
        },
      };

      const result = await loadCodeVariant(undefined, 'default', variant, {
        sourceParser: Promise.resolve(mockParseSource),
        loadSource: mockLoadSource,
        loadVariantMeta: mockLoadVariantMeta,
        sourceTransformers: mockSourceTransformers,
        disableParsing: true,
        globalsCode: [globalsCode1, globalsCode2],
      });

      expect(result.code.fileName).toBe('main.ts');
      expect(result.code.source).toBe('const main = true;');

      // Should have extraFiles from both globals
      expect(result.code.extraFiles).toBeDefined();
      expect(result.code.extraFiles!['utils1.js']).toBeDefined();
      expect((result.code.extraFiles!['utils1.js'] as any).source).toBe('const utils1 = {};');
      expect(result.code.extraFiles!['utils2.js']).toBeDefined();
      expect((result.code.extraFiles!['utils2.js'] as any).source).toBe('const utils2 = {};');

      // Should mark global files with metadata: true
      expect((result.code.extraFiles!['utils1.js'] as any).metadata).toBe(true);
      expect((result.code.extraFiles!['utils2.js'] as any).metadata).toBe(true);
    });

    it('should avoid reloading globalsCode when already resolved as VariantCode objects', async () => {
      const variant: VariantCode = {
        fileName: 'main.ts',
        source: 'const main = true;',
      };

      // Pre-resolved globalsCode as VariantCode (as would come from loadCodeFallback)
      const preResolvedGlobalsCode: VariantCode = {
        fileName: 'global-theme.css',
        url: 'file:///themes/global-theme.css',
        source: '.global-theme { color: purple; }',
        extraFiles: {
          'variables.css': {
            source: ':root { --primary: #007bff; }',
          },
        },
      };

      const result = await loadCodeVariant(undefined, 'default', variant, {
        sourceParser: Promise.resolve(mockParseSource),
        loadSource: mockLoadSource,
        loadVariantMeta: mockLoadVariantMeta,
        sourceTransformers: mockSourceTransformers,
        disableParsing: true,
        globalsCode: [preResolvedGlobalsCode],
      });

      // Should not call loadVariantMeta or loadSource since globalsCode is already resolved
      expect(mockLoadVariantMeta).not.toHaveBeenCalled();
      expect(mockLoadSource).not.toHaveBeenCalled();

      // Should include extraFiles from the pre-resolved globalsCode
      expect(result.code.extraFiles).toBeDefined();
      expect(result.code.extraFiles!['variables.css']).toBeDefined();
      expect((result.code.extraFiles!['variables.css'] as any).source).toBe(
        ':root { --primary: #007bff; }',
      );
      expect((result.code.extraFiles!['variables.css'] as any).metadata).toBe(true);
    });

    it('should handle mixed resolved and unresolved globalsCode efficiently', async () => {
      const variant: VariantCode = {
        fileName: 'main.ts',
        source: 'const main = true;',
      };

      // Mix of pre-resolved (from loadCodeFallback) and URL string (needs loading)
      const preResolvedGlobalsCode: VariantCode = {
        fileName: 'theme.css',
        source: '.theme { color: red; }',
        extraFiles: {
          'theme-vars.css': { source: ':root { --theme-color: red; }' },
        },
      };

      const unresolvedGlobalsUrl = 'file:///config/global-config.js';

      mockLoadVariantMeta.mockResolvedValue({
        fileName: 'global-config.js',
        url: unresolvedGlobalsUrl,
        source: 'window.APP_CONFIG = { theme: "dark" };',
        extraFiles: {
          'config-types.d.ts': {
            source: 'declare global { interface Window { APP_CONFIG: any; } }',
          },
        },
      });

      const result = await loadCodeVariant(undefined, 'default', variant, {
        sourceParser: Promise.resolve(mockParseSource),
        loadSource: mockLoadSource,
        loadVariantMeta: mockLoadVariantMeta,
        sourceTransformers: mockSourceTransformers,
        disableParsing: true,
        globalsCode: [preResolvedGlobalsCode, unresolvedGlobalsUrl],
      });

      // Should only call loadVariantMeta for the unresolved URL
      expect(mockLoadVariantMeta).toHaveBeenCalledTimes(1);
      expect(mockLoadVariantMeta).toHaveBeenCalledWith('default', unresolvedGlobalsUrl);

      // Should include extraFiles from both resolved and unresolved globalsCode
      expect(result.code.extraFiles).toBeDefined();
      expect(result.code.extraFiles!['theme-vars.css']).toBeDefined();
      expect((result.code.extraFiles!['theme-vars.css'] as any).source).toBe(
        ':root { --theme-color: red; }',
      );
      expect(result.code.extraFiles!['config-types.d.ts']).toBeDefined();
      expect((result.code.extraFiles!['config-types.d.ts'] as any).source).toBe(
        'declare global { interface Window { APP_CONFIG: any; } }',
      );
    });

    it('should handle cross-variant globalsCode sharing correctly', async () => {
      // Scenario: loadCodeFallback processes one variant with globalsCode
      // Then other variants processed by loadCodeVariant should still get the same globalsCode

      const variant: VariantCode = {
        fileName: 'Component.tsx',
        source: 'const Component = () => <div>Component</div>;',
      };

      // Shared globalsCode that would be resolved by loadCodeFallback and passed to all variants
      const sharedGlobalsCode: VariantCode = {
        fileName: 'shared-styles.css',
        source: '.shared { font-family: Arial; }',
        extraFiles: {
          'reset.css': { source: '* { margin: 0; padding: 0; }' },
          'theme.css': { source: ':root { --primary: blue; }' },
        },
      };

      const result = await loadCodeVariant('file:///Component.tsx', 'typescript', variant, {
        sourceParser: Promise.resolve(mockParseSource),
        loadSource: mockLoadSource,
        loadVariantMeta: mockLoadVariantMeta,
        sourceTransformers: mockSourceTransformers,
        disableParsing: true,
        globalsCode: [sharedGlobalsCode],
      });

      // Should include all shared global files
      expect(result.code.extraFiles).toBeDefined();
      expect(result.code.extraFiles!['reset.css']).toBeDefined();
      expect((result.code.extraFiles!['reset.css'] as any).source).toBe(
        '* { margin: 0; padding: 0; }',
      );
      expect(result.code.extraFiles!['theme.css']).toBeDefined();
      expect((result.code.extraFiles!['theme.css'] as any).source).toBe(
        ':root { --primary: blue; }',
      );

      // Should mark global files as metadata: true
      expect((result.code.extraFiles!['reset.css'] as any).metadata).toBe(true);
      expect((result.code.extraFiles!['theme.css'] as any).metadata).toBe(true);

      // Should include the variant URL in dependencies but not the resolved globalsCode URL
      expect(result.dependencies).toEqual(['file:///Component.tsx']);
    });

    it('should load globalsCode when loadCodeFallback skips early return', async () => {
      // Scenario: loadCodeFallback takes early return without processing globalsCode
      // loadCodeVariant should handle the globalsCode loading

      const variant: VariantCode = {
        fileName: 'QuickComponent.tsx',
        source: 'const QuickComponent = () => <span>Quick</span>;',
        allFilesListed: true, // This would trigger early return in loadCodeFallback
      };

      const globalsUrl = 'file:///styles/global-animations.css';

      mockLoadVariantMeta.mockResolvedValue({
        fileName: 'global-animations.css',
        url: globalsUrl,
        source: '@keyframes fadeIn { from { opacity: 0; } to { opacity: 1; } }',
        extraFiles: {
          'animation-utils.css': { source: '.fade-in { animation: fadeIn 0.3s ease-in; }' },
        },
      });

      const result = await loadCodeVariant('file:///QuickComponent.tsx', 'default', variant, {
        sourceParser: Promise.resolve(mockParseSource),
        loadSource: mockLoadSource,
        loadVariantMeta: mockLoadVariantMeta,
        sourceTransformers: mockSourceTransformers,
        disableParsing: true,
        globalsCode: [globalsUrl],
      });

      // Should call loadVariantMeta to resolve the globalsCode URL
      expect(mockLoadVariantMeta).toHaveBeenCalledWith('default', globalsUrl);

      // Should include the loaded globalsCode extraFiles
      expect(result.code.extraFiles).toBeDefined();
      expect(result.code.extraFiles!['animation-utils.css']).toBeDefined();
      expect((result.code.extraFiles!['animation-utils.css'] as any).source).toBe(
        '.fade-in { animation: fadeIn 0.3s ease-in; }',
      );
      expect((result.code.extraFiles!['animation-utils.css'] as any).metadata).toBe(true);

      // Should include main variant URL in dependencies, but not necessarily globalsCode URL
      // since globalsCode processing may or may not add URLs to dependencies depending on implementation
      expect(result.dependencies).toContain('file:///QuickComponent.tsx');
    });
  });
});

describe('loadCodeVariant - helper functions', () => {
  // Tests for helper function behavior through integration

  describe('allFilesListed validation', () => {
    it('should throw error in non-production when allFilesListed=true and loadSource returns unknown extra files', async () => {
      const originalEnv = process.env.NODE_ENV;
      // @ts-expect-error
      process.env.NODE_ENV = 'development';

      try {
        const mockLoadSource = vi.fn();
        const mockLoadVariantMeta = vi.fn();

        // Mock loadSource for the main file to return extra files not declared in variant
        mockLoadSource.mockImplementation((url: string) => {
          if (url === 'file:///Button.tsx') {
            return Promise.resolve({
              source: 'const Button = () => <button>Click</button>;',
              extraFiles: {
                'helper.js': 'file:///path/to/helper.js', // This key is NOT in variant.extraFiles
              },
            });
          }
          // For any other URL, just return a basic source
          return Promise.resolve({
            source: '// helper code',
          });
        });

        // Mock loadVariantMeta to return variant with allFilesListed=true but no extraFiles
        mockLoadVariantMeta.mockResolvedValue({
          url: 'file:///Button.tsx',
          fileName: 'Button.tsx',
          allFilesListed: true, // This should prevent discovery of new files
          // No extraFiles declared, so 'helper.js' is unknown
        });

        await expect(
          loadCodeVariant('file:///Button.tsx', 'default', 'file:///Button.tsx', {
            sourceParser: undefined,
            loadSource: mockLoadSource,
            loadVariantMeta: mockLoadVariantMeta,
            sourceTransformers: undefined,
            disableParsing: true,
          }),
        ).rejects.toThrow(
          'Unexpected files discovered via loadSource when allFilesListed=true (variant: default, file: Button.tsx). ' +
            'New files: helper.js. ' +
            'Please update the loadVariantMeta function to provide the complete list of files upfront.',
        );
      } finally {
        // @ts-expect-error
        process.env.NODE_ENV = originalEnv;
      }
    });

    it('should console.warn in production when allFilesListed=true and loadSource returns unknown extra files', async () => {
      const originalEnv = process.env.NODE_ENV;
      // @ts-expect-error
      process.env.NODE_ENV = 'production';
      const consoleWarnSpy = vi.spyOn(console, 'warn').mockImplementation(() => {});

      try {
        const mockLoadSource = vi.fn();
        const mockLoadVariantMeta = vi.fn();

        // Mock loadSource for different files
        mockLoadSource.mockImplementation((url: string) => {
          if (url === 'file:///Button.tsx') {
            return Promise.resolve({
              source: 'const Button = () => <button>Click</button>;',
              extraFiles: {
                'helper.js': 'file:///path/to/helper.js',
              },
            });
          }
          return Promise.resolve({
            source: '// helper code',
          });
        });

        // Mock loadVariantMeta to return variant with allFilesListed=true but no extraFiles
        mockLoadVariantMeta.mockResolvedValue({
          url: 'file:///Button.tsx',
          fileName: 'Button.tsx',
          allFilesListed: true,
        });

        const result = await loadCodeVariant(
          'file:///Button.tsx',
          'default',
          'file:///Button.tsx',
          {
            sourceParser: undefined,
            loadSource: mockLoadSource,
            loadVariantMeta: mockLoadVariantMeta,
            sourceTransformers: undefined,
            disableParsing: true,
          },
        );

        // Should not throw, but should warn
        expect(consoleWarnSpy).toHaveBeenCalledWith(
          'Unexpected files discovered via loadSource when allFilesListed=true (variant: default, file: Button.tsx). ' +
            'New files: helper.js. ' +
            'Please update the loadVariantMeta function to provide the complete list of files upfront.',
        );

        // Should still return the result with the discovered files
        expect(result.code.extraFiles).toBeDefined();
        expect(result.code.extraFiles!['helper.js']).toBeDefined();
      } finally {
        // @ts-expect-error
        process.env.NODE_ENV = originalEnv;
        consoleWarnSpy.mockRestore();
      }
    });

    it('should work normally when allFilesListed=true and loadSource returns known extra files', async () => {
      const mockLoadSource = vi.fn();
      const mockLoadVariantMeta = vi.fn();

      // Mock loadSource for different files
      mockLoadSource.mockImplementation((url: string) => {
        if (url === 'file:///Button.tsx') {
          return Promise.resolve({
            source: 'const Button = () => <button>Click</button>;',
            extraFiles: {
              'helper.js': 'file:///path/to/helper.js', // This key IS in variant.extraFiles
            },
          });
        }
        return Promise.resolve({
          source: '// helper code',
        });
      });

      // Mock loadVariantMeta to return variant with allFilesListed=true and the extra file declared
      mockLoadVariantMeta.mockResolvedValue({
        url: 'file:///Button.tsx',
        fileName: 'Button.tsx',
        allFilesListed: true,
        extraFiles: {
          'helper.js': 'file:///path/to/helper.js', // File is known upfront
        },
      });

      const result = await loadCodeVariant('file:///Button.tsx', 'default', 'file:///Button.tsx', {
        sourceParser: undefined,
        loadSource: mockLoadSource,
        loadVariantMeta: mockLoadVariantMeta,
        sourceTransformers: undefined,
        disableParsing: true,
      });

      // Should work normally and include the known files
      expect(result.code.extraFiles).toBeDefined();
      expect(result.code.extraFiles!['helper.js']).toBeDefined();
    });

    it('should work normally when allFilesListed=false and loadSource returns extra files', async () => {
      const mockLoadSource = vi.fn();
      const mockLoadVariantMeta = vi.fn();

      // Mock loadSource for different files
      mockLoadSource.mockImplementation((url: string) => {
        if (url === 'file:///Button.tsx') {
          return Promise.resolve({
            source: 'const Button = () => <button>Click</button>;',
            extraFiles: {
              'helper.js': 'file:///path/to/helper.js',
            },
          });
        }
        return Promise.resolve({
          source: '// helper code',
        });
      });

      // Mock loadVariantMeta to return variant with allFilesListed=false
      mockLoadVariantMeta.mockResolvedValue({
        url: 'file:///Button.tsx',
        fileName: 'Button.tsx',
        allFilesListed: false, // This allows discovery of new files
      });

      const result = await loadCodeVariant('file:///Button.tsx', 'default', 'file:///Button.tsx', {
        sourceParser: undefined,
        loadSource: mockLoadSource,
        loadVariantMeta: mockLoadVariantMeta,
        sourceTransformers: undefined,
        disableParsing: true,
      });

      // Should work normally and include the discovered files
      expect(result.code.extraFiles).toBeDefined();
      expect(result.code.extraFiles!['helper.js']).toBeDefined();
    });

    it('should allow extraDependencies from loadSource when allFilesListed=true', async () => {
      const originalEnv = process.env.NODE_ENV;
      // @ts-expect-error
      process.env.NODE_ENV = 'development';

      try {
        const mockLoadSource = vi.fn();
        const mockLoadVariantMeta = vi.fn();

        // Mock loadSource to return extraDependencies
        mockLoadSource.mockResolvedValue({
          source: 'const Button = () => <button>Click</button>;',
          extraDependencies: ['file:///path/to/dependency.js'],
        });

        // Mock loadVariantMeta to return variant with allFilesListed=true
        mockLoadVariantMeta.mockResolvedValue({
          url: 'file:///Button.tsx',
          fileName: 'Button.tsx',
          allFilesListed: true,
        });

        const result = await loadCodeVariant(
          'file:///Button.tsx',
          'default',
          'file:///Button.tsx',
          {
            sourceParser: undefined,
            loadSource: mockLoadSource,
            loadVariantMeta: mockLoadVariantMeta,
            sourceTransformers: undefined,
            disableParsing: true,
          },
        );

        // extraDependencies should not cause errors since they're internal/webpack dependencies
        expect(result.code.source).toBe('const Button = () => <button>Click</button>;');
        expect(result.dependencies).toEqual([
          'file:///Button.tsx',
          'file:///path/to/dependency.js',
        ]);
      } finally {
        // @ts-expect-error
        process.env.NODE_ENV = originalEnv;
      }
    });
  });

<<<<<<< HEAD
  describe('sourceEnhancers', () => {
    it('should apply a single enhancer to the parsed HAST', async () => {
      const variant: VariantCode = {
        fileName: 'test.ts',
        url: 'file:///test.ts',
        source: 'const x = 1;',
      };

      const mockHastRoot: HastRoot = {
        type: 'root',
        children: [{ type: 'text', value: 'const x = 1;' }],
      };

      const enhancedHastRoot: HastRoot = {
        type: 'root',
        children: [{ type: 'text', value: 'const x = 1;' }],
        data: { totalLines: 10 }, // Use a valid property to verify enhancement
      };

      const mockParseSourceFn = vi.fn().mockReturnValue(mockHastRoot);
      const mockEnhancer = vi.fn().mockReturnValue(enhancedHastRoot);

      const sourceEnhancers: SourceEnhancers = [mockEnhancer];

      const result = await loadCodeVariant('file:///test.ts', 'default', variant, {
        sourceParser: Promise.resolve(mockParseSourceFn),
        sourceEnhancers,
        disableTransforms: true,
      });

      expect(mockParseSourceFn).toHaveBeenCalledWith('const x = 1;', 'test.ts');
      expect(mockEnhancer).toHaveBeenCalledWith(mockHastRoot, undefined, 'test.ts');
      expect(result.code.source).toEqual(enhancedHastRoot);
    });

    it('should apply multiple enhancers in order (pipeline)', async () => {
      const variant: VariantCode = {
        fileName: 'test.ts',
        url: 'file:///test.ts',
        source: 'const x = 1;',
      };

      const mockHastRoot: HastRoot = {
        type: 'root',
        children: [{ type: 'text', value: 'original' }],
      };

      const firstEnhancedRoot: HastRoot = {
        type: 'root',
        children: [{ type: 'text', value: 'first' }],
      };

      const secondEnhancedRoot: HastRoot = {
        type: 'root',
        children: [{ type: 'text', value: 'second' }],
      };

      const mockParseSourceFn = vi.fn().mockReturnValue(mockHastRoot);
      const firstEnhancer = vi.fn().mockReturnValue(firstEnhancedRoot);
      const secondEnhancer = vi.fn().mockReturnValue(secondEnhancedRoot);

      const sourceEnhancers: SourceEnhancers = [firstEnhancer, secondEnhancer];

      const result = await loadCodeVariant('file:///test.ts', 'default', variant, {
        sourceParser: Promise.resolve(mockParseSourceFn),
        sourceEnhancers,
        disableTransforms: true,
      });

      // First enhancer receives the parsed root
      expect(firstEnhancer).toHaveBeenCalledWith(mockHastRoot, undefined, 'test.ts');
      // Second enhancer receives the result of the first enhancer
      expect(secondEnhancer).toHaveBeenCalledWith(firstEnhancedRoot, undefined, 'test.ts');
      // Final result is from the second enhancer
      expect(result.code.source).toEqual(secondEnhancedRoot);
    });

    it('should pass comments from loadSource to enhancers', async () => {
      const variant: VariantCode = {
        fileName: 'test.ts',
        url: 'file:///test.ts',
      };

      const mockComments: SourceComments = {
        1: ['@highlight'],
        5: ['@focus', '@important'],
      };

      // Comments are converted from 0-indexed (loadSource) to 1-indexed (HAST) before passing to enhancers
      const expectedOneIndexedComments: SourceComments = {
        2: ['@highlight'],
        6: ['@focus', '@important'],
      };

      const mockLoadSourceFn = vi.fn().mockResolvedValue({
        source: 'const x = 1;',
        comments: mockComments,
      });

      const mockHastRoot: HastRoot = {
        type: 'root',
        children: [{ type: 'text', value: 'const x = 1;' }],
      };

      const mockParseSourceFn = vi.fn().mockReturnValue(mockHastRoot);
      const mockEnhancer = vi.fn().mockImplementation((root) => root);

      const sourceEnhancers: SourceEnhancers = [mockEnhancer];

      await loadCodeVariant('file:///test.ts', 'default', variant, {
        sourceParser: Promise.resolve(mockParseSourceFn),
        loadSource: mockLoadSourceFn,
        sourceEnhancers,
        disableTransforms: true,
      });

      // Enhancer should receive the comments from loadSource, converted to 1-indexed for HAST
      expect(mockEnhancer).toHaveBeenCalledWith(
        mockHastRoot,
        expectedOneIndexedComments,
        'test.ts',
      );
    });

    it('should support async enhancers', async () => {
      const variant: VariantCode = {
        fileName: 'test.ts',
        url: 'file:///test.ts',
        source: 'const x = 1;',
      };

      const mockHastRoot: HastRoot = {
        type: 'root',
        children: [{ type: 'text', value: 'original' }],
      };

      const asyncEnhancedRoot: HastRoot = {
        type: 'root',
        children: [{ type: 'text', value: 'async-enhanced' }],
      };

      const mockParseSourceFn = vi.fn().mockReturnValue(mockHastRoot);
      const asyncEnhancer = vi.fn().mockResolvedValue(asyncEnhancedRoot);

      const sourceEnhancers: SourceEnhancers = [asyncEnhancer];

      const result = await loadCodeVariant('file:///test.ts', 'default', variant, {
        sourceParser: Promise.resolve(mockParseSourceFn),
        sourceEnhancers,
        disableTransforms: true,
      });

      expect(asyncEnhancer).toHaveBeenCalled();
      expect(result.code.source).toEqual(asyncEnhancedRoot);
    });

    it('should apply enhancers to extra files as well', async () => {
      const variant: VariantCode = {
        fileName: 'main.ts',
        url: 'file:///main.ts',
        source: 'import "./helper";',
        extraFiles: {
          'helper.ts': 'file:///helper.ts',
        },
      };

      const mainHastRoot: HastRoot = {
        type: 'root',
        children: [{ type: 'text', value: 'main' }],
      };

      const helperHastRoot: HastRoot = {
        type: 'root',
        children: [{ type: 'text', value: 'helper' }],
      };

      const mockLoadSourceFn = vi.fn().mockResolvedValue({
        source: 'const helper = true;',
      });

      const mockParseSourceFn = vi.fn().mockImplementation((source: string, fileName: string) => {
        if (fileName === 'main.ts') {
          return mainHastRoot;
        }
        return helperHastRoot;
      });

      const enhancerCalls: string[] = [];
      const mockEnhancer = vi.fn().mockImplementation((root, _comments, fileName) => {
        enhancerCalls.push(fileName);
        // Return a new root with totalLines to verify enhancement
        return { ...root, data: { totalLines: fileName.length } };
      });

      const sourceEnhancers: SourceEnhancers = [mockEnhancer];

      const result = await loadCodeVariant('file:///main.ts', 'default', variant, {
        sourceParser: Promise.resolve(mockParseSourceFn),
        loadSource: mockLoadSourceFn,
        sourceEnhancers,
        disableTransforms: true,
      });

      // Enhancer should be called for both main file and extra file
      expect(enhancerCalls).toContain('main.ts');
      expect(enhancerCalls).toContain('helper.ts');

      // Main file should be enhanced
      expect((result.code.source as HastRoot).data?.totalLines).toBe('main.ts'.length);

      // Extra file should also be enhanced
      const helperFile = result.code.extraFiles!['helper.ts'] as { source: HastRoot };
      expect(helperFile.source.data?.totalLines).toBe('helper.ts'.length);
    });

    it('should not call enhancers when disableParsing is true', async () => {
      const variant: VariantCode = {
        fileName: 'test.ts',
        url: 'file:///test.ts',
        source: 'const x = 1;',
      };

      const mockParseSourceFn = vi.fn();
      const mockEnhancer = vi.fn();

      const sourceEnhancers: SourceEnhancers = [mockEnhancer];

      const result = await loadCodeVariant('file:///test.ts', 'default', variant, {
        sourceParser: Promise.resolve(mockParseSourceFn),
        sourceEnhancers,
        disableParsing: true,
      });

      // Parser should not be called when parsing is disabled
      expect(mockParseSourceFn).not.toHaveBeenCalled();
      // Enhancer should not be called since there's no parsed HAST
      expect(mockEnhancer).not.toHaveBeenCalled();
      // Source should remain as string
      expect(result.code.source).toBe('const x = 1;');
    });

    it('should work with empty enhancers array', async () => {
      const variant: VariantCode = {
        fileName: 'test.ts',
        url: 'file:///test.ts',
        source: 'const x = 1;',
      };

      const mockHastRoot: HastRoot = {
        type: 'root',
        children: [{ type: 'text', value: 'const x = 1;' }],
      };

      const mockParseSourceFn = vi.fn().mockReturnValue(mockHastRoot);
      const sourceEnhancers: SourceEnhancers = [];

      const result = await loadCodeVariant('file:///test.ts', 'default', variant, {
        sourceParser: Promise.resolve(mockParseSourceFn),
        sourceEnhancers,
        disableTransforms: true,
      });

      expect(mockParseSourceFn).toHaveBeenCalled();
      expect(result.code.source).toEqual(mockHastRoot);
    });

    it('should work without sourceEnhancers option', async () => {
      const variant: VariantCode = {
        fileName: 'test.ts',
        url: 'file:///test.ts',
        source: 'const x = 1;',
      };

      const mockHastRoot: HastRoot = {
        type: 'root',
        children: [{ type: 'text', value: 'const x = 1;' }],
      };

      const mockParseSourceFn = vi.fn().mockReturnValue(mockHastRoot);

      const result = await loadCodeVariant('file:///test.ts', 'default', variant, {
        sourceParser: Promise.resolve(mockParseSourceFn),
        disableTransforms: true,
        // No sourceEnhancers provided
      });

      expect(mockParseSourceFn).toHaveBeenCalled();
      expect(result.code.source).toEqual(mockHastRoot);
=======
  describe('language field derivation', () => {
    it('should derive language from fileName extension', async () => {
      const variant: VariantCode = {
        fileName: 'Component.tsx',
        source: 'const Component = () => <div />;',
      };

      const result = await loadCodeVariant('file:///Component.tsx', 'default', variant, {
        disableParsing: true,
      });

      expect(result.code.language).toBe('tsx');
    });

    it('should derive language from URL when fileName is not provided', async () => {
      const localMockLoadSource = vi.fn<LoadSource>().mockResolvedValue({
        source: 'const x = 1;',
      });

      const result = await loadCodeVariant(
        'file:///src/utils.ts',
        'default',
        'file:///src/utils.ts',
        {
          loadSource: localMockLoadSource,
          disableParsing: true,
        },
      );

      expect(result.code.language).toBe('typescript');
    });

    it.each([
      ['Component.tsx', 'tsx'],
      ['Component.jsx', 'jsx'],
      ['utils.ts', 'typescript'],
      ['utils.js', 'javascript'],
      ['styles.css', 'css'],
      ['README.md', 'markdown'],
      ['docs.mdx', 'mdx'],
      ['index.html', 'html'],
      ['config.json', 'json'],
      ['script.sh', 'shell'],
      ['config.yaml', 'yaml'],
    ])('should derive language "%s" from fileName "%s"', async (fileName, expectedLanguage) => {
      const variant: VariantCode = {
        fileName,
        source: '// content',
      };

      const result = await loadCodeVariant(`file:///${fileName}`, 'default', variant, {
        disableParsing: true,
      });

      expect(result.code.language).toBe(expectedLanguage);
    });

    it('should normalize short language aliases to canonical names', async () => {
      const variant: VariantCode = {
        source: 'console.log("test");',
        language: 'js', // Short alias should be normalized to 'javascript'
      };

      const result = await loadCodeVariant(undefined, 'default', variant, {
        disableParsing: true,
      });

      // Short alias should be normalized
      expect(result.code.language).toBe('javascript');
    });

    it.each([
      ['js', 'javascript'],
      ['ts', 'typescript'],
      ['md', 'markdown'],
      ['sh', 'shell'],
      ['bash', 'shell'],
      ['yml', 'yaml'],
    ])('should normalize language alias "%s" to "%s"', async (alias, expectedLanguage) => {
      const variant: VariantCode = {
        source: '// content',
        language: alias,
      };

      const result = await loadCodeVariant(undefined, 'default', variant, {
        disableParsing: true,
      });

      expect(result.code.language).toBe(expectedLanguage);
    });

    it('should preserve explicit language from variant over derived language', async () => {
      const variant: VariantCode = {
        fileName: 'Component.tsx',
        language: 'javascript', // Explicitly set different language
        source: 'const Component = () => <div />;',
      };

      const result = await loadCodeVariant('file:///Component.tsx', 'default', variant, {
        disableParsing: true,
      });

      // Explicit language should be preserved
      expect(result.code.language).toBe('javascript');
    });

    it('should return undefined language for unknown extensions', async () => {
      const variant: VariantCode = {
        fileName: 'file.unknown',
        source: 'content',
      };

      const result = await loadCodeVariant('file:///file.unknown', 'default', variant, {
        disableParsing: true,
      });

      expect(result.code.language).toBeUndefined();
    });

    it('should return undefined language when no fileName and no URL', async () => {
      const variant: VariantCode = {
        source: 'const x = 1;',
      };

      const result = await loadCodeVariant(undefined, 'default', variant, {
        disableParsing: true,
      });

      expect(result.code.language).toBeUndefined();
    });

    it('should include language in result when using loadVariantMeta', async () => {
      const variantUrl = 'file:///src/Button.tsx';
      const customVariant: VariantCode = {
        url: variantUrl,
        fileName: 'Button.tsx',
        source: 'const Button = () => <button>Click</button>;',
        allFilesListed: true,
      };

      const localMockLoadVariantMeta = vi.fn<LoadVariantMeta>().mockResolvedValue(customVariant);

      const result = await loadCodeVariant(variantUrl, 'default', variantUrl, {
        loadVariantMeta: localMockLoadVariantMeta,
        disableParsing: true,
      });

      expect(result.code.language).toBe('tsx');
>>>>>>> d451af44
    });
  });
});<|MERGE_RESOLUTION|>--- conflicted
+++ resolved
@@ -2552,6 +2552,447 @@
       expect(result.dependencies).toContain('file:///QuickComponent.tsx');
     });
   });
+
+  describe('sourceEnhancers', () => {
+    it('should apply a single enhancer to the parsed HAST', async () => {
+      const variant: VariantCode = {
+        fileName: 'test.ts',
+        url: 'file:///test.ts',
+        source: 'const x = 1;',
+      };
+
+      const mockHastRoot: HastRoot = {
+        type: 'root',
+        children: [{ type: 'text', value: 'const x = 1;' }],
+      };
+
+      const enhancedHastRoot: HastRoot = {
+        type: 'root',
+        children: [{ type: 'text', value: 'const x = 1;' }],
+        data: { totalLines: 10 }, // Use a valid property to verify enhancement
+      };
+
+      const mockParseSourceFn = vi.fn().mockReturnValue(mockHastRoot);
+      const mockEnhancer = vi.fn().mockReturnValue(enhancedHastRoot);
+
+      const sourceEnhancers: SourceEnhancers = [mockEnhancer];
+
+      const result = await loadCodeVariant('file:///test.ts', 'default', variant, {
+        sourceParser: Promise.resolve(mockParseSourceFn),
+        sourceEnhancers,
+        disableTransforms: true,
+      });
+
+      expect(mockParseSourceFn).toHaveBeenCalledWith('const x = 1;', 'test.ts', 'typescript');
+      expect(mockEnhancer).toHaveBeenCalledWith(mockHastRoot, undefined, 'test.ts');
+      expect(result.code.source).toEqual(enhancedHastRoot);
+    });
+
+    it('should apply multiple enhancers in order (pipeline)', async () => {
+      const variant: VariantCode = {
+        fileName: 'test.ts',
+        url: 'file:///test.ts',
+        source: 'const x = 1;',
+      };
+
+      const mockHastRoot: HastRoot = {
+        type: 'root',
+        children: [{ type: 'text', value: 'original' }],
+      };
+
+      const firstEnhancedRoot: HastRoot = {
+        type: 'root',
+        children: [{ type: 'text', value: 'first' }],
+      };
+
+      const secondEnhancedRoot: HastRoot = {
+        type: 'root',
+        children: [{ type: 'text', value: 'second' }],
+      };
+
+      const mockParseSourceFn = vi.fn().mockReturnValue(mockHastRoot);
+      const firstEnhancer = vi.fn().mockReturnValue(firstEnhancedRoot);
+      const secondEnhancer = vi.fn().mockReturnValue(secondEnhancedRoot);
+
+      const sourceEnhancers: SourceEnhancers = [firstEnhancer, secondEnhancer];
+
+      const result = await loadCodeVariant('file:///test.ts', 'default', variant, {
+        sourceParser: Promise.resolve(mockParseSourceFn),
+        sourceEnhancers,
+        disableTransforms: true,
+      });
+
+      // First enhancer receives the parsed root
+      expect(firstEnhancer).toHaveBeenCalledWith(mockHastRoot, undefined, 'test.ts');
+      // Second enhancer receives the result of the first enhancer
+      expect(secondEnhancer).toHaveBeenCalledWith(firstEnhancedRoot, undefined, 'test.ts');
+      // Final result is from the second enhancer
+      expect(result.code.source).toEqual(secondEnhancedRoot);
+    });
+
+    it('should pass comments from loadSource to enhancers', async () => {
+      const variant: VariantCode = {
+        fileName: 'test.ts',
+        url: 'file:///test.ts',
+      };
+
+      const mockComments: SourceComments = {
+        1: ['@highlight'],
+        5: ['@focus', '@important'],
+      };
+
+      // Comments are converted from 0-indexed (loadSource) to 1-indexed (HAST) before passing to enhancers
+      const expectedOneIndexedComments: SourceComments = {
+        2: ['@highlight'],
+        6: ['@focus', '@important'],
+      };
+
+      const mockLoadSourceFn = vi.fn().mockResolvedValue({
+        source: 'const x = 1;',
+        comments: mockComments,
+      });
+
+      const mockHastRoot: HastRoot = {
+        type: 'root',
+        children: [{ type: 'text', value: 'const x = 1;' }],
+      };
+
+      const mockParseSourceFn = vi.fn().mockReturnValue(mockHastRoot);
+      const mockEnhancer = vi.fn().mockImplementation((root) => root);
+
+      const sourceEnhancers: SourceEnhancers = [mockEnhancer];
+
+      await loadCodeVariant('file:///test.ts', 'default', variant, {
+        sourceParser: Promise.resolve(mockParseSourceFn),
+        loadSource: mockLoadSourceFn,
+        sourceEnhancers,
+        disableTransforms: true,
+      });
+
+      // Enhancer should receive the comments from loadSource, converted to 1-indexed for HAST
+      expect(mockEnhancer).toHaveBeenCalledWith(
+        mockHastRoot,
+        expectedOneIndexedComments,
+        'test.ts',
+      );
+    });
+
+    it('should support async enhancers', async () => {
+      const variant: VariantCode = {
+        fileName: 'test.ts',
+        url: 'file:///test.ts',
+        source: 'const x = 1;',
+      };
+
+      const mockHastRoot: HastRoot = {
+        type: 'root',
+        children: [{ type: 'text', value: 'original' }],
+      };
+
+      const asyncEnhancedRoot: HastRoot = {
+        type: 'root',
+        children: [{ type: 'text', value: 'async-enhanced' }],
+      };
+
+      const mockParseSourceFn = vi.fn().mockReturnValue(mockHastRoot);
+      const asyncEnhancer = vi.fn().mockResolvedValue(asyncEnhancedRoot);
+
+      const sourceEnhancers: SourceEnhancers = [asyncEnhancer];
+
+      const result = await loadCodeVariant('file:///test.ts', 'default', variant, {
+        sourceParser: Promise.resolve(mockParseSourceFn),
+        sourceEnhancers,
+        disableTransforms: true,
+      });
+
+      expect(asyncEnhancer).toHaveBeenCalled();
+      expect(result.code.source).toEqual(asyncEnhancedRoot);
+    });
+
+    it('should apply enhancers to extra files as well', async () => {
+      const variant: VariantCode = {
+        fileName: 'main.ts',
+        url: 'file:///main.ts',
+        source: 'import "./helper";',
+        extraFiles: {
+          'helper.ts': 'file:///helper.ts',
+        },
+      };
+
+      const mainHastRoot: HastRoot = {
+        type: 'root',
+        children: [{ type: 'text', value: 'main' }],
+      };
+
+      const helperHastRoot: HastRoot = {
+        type: 'root',
+        children: [{ type: 'text', value: 'helper' }],
+      };
+
+      const mockLoadSourceFn = vi.fn().mockResolvedValue({
+        source: 'const helper = true;',
+      });
+
+      const mockParseSourceFn = vi.fn().mockImplementation((source: string, fileName: string) => {
+        if (fileName === 'main.ts') {
+          return mainHastRoot;
+        }
+        return helperHastRoot;
+      });
+
+      const enhancerCalls: string[] = [];
+      const mockEnhancer = vi.fn().mockImplementation((root, _comments, fileName) => {
+        enhancerCalls.push(fileName);
+        // Return a new root with totalLines to verify enhancement
+        return { ...root, data: { totalLines: fileName.length } };
+      });
+
+      const sourceEnhancers: SourceEnhancers = [mockEnhancer];
+
+      const result = await loadCodeVariant('file:///main.ts', 'default', variant, {
+        sourceParser: Promise.resolve(mockParseSourceFn),
+        loadSource: mockLoadSourceFn,
+        sourceEnhancers,
+        disableTransforms: true,
+      });
+
+      // Enhancer should be called for both main file and extra file
+      expect(enhancerCalls).toContain('main.ts');
+      expect(enhancerCalls).toContain('helper.ts');
+
+      // Main file should be enhanced
+      expect((result.code.source as HastRoot).data?.totalLines).toBe('main.ts'.length);
+
+      // Extra file should also be enhanced
+      const helperFile = result.code.extraFiles!['helper.ts'] as { source: HastRoot };
+      expect(helperFile.source.data?.totalLines).toBe('helper.ts'.length);
+    });
+
+    it('should not call enhancers when disableParsing is true', async () => {
+      const variant: VariantCode = {
+        fileName: 'test.ts',
+        url: 'file:///test.ts',
+        source: 'const x = 1;',
+      };
+
+      const mockParseSourceFn = vi.fn();
+      const mockEnhancer = vi.fn();
+
+      const sourceEnhancers: SourceEnhancers = [mockEnhancer];
+
+      const result = await loadCodeVariant('file:///test.ts', 'default', variant, {
+        sourceParser: Promise.resolve(mockParseSourceFn),
+        sourceEnhancers,
+        disableParsing: true,
+      });
+
+      // Parser should not be called when parsing is disabled
+      expect(mockParseSourceFn).not.toHaveBeenCalled();
+      // Enhancer should not be called since there's no parsed HAST
+      expect(mockEnhancer).not.toHaveBeenCalled();
+      // Source should remain as string
+      expect(result.code.source).toBe('const x = 1;');
+    });
+
+    it('should work with empty enhancers array', async () => {
+      const variant: VariantCode = {
+        fileName: 'test.ts',
+        url: 'file:///test.ts',
+        source: 'const x = 1;',
+      };
+
+      const mockHastRoot: HastRoot = {
+        type: 'root',
+        children: [{ type: 'text', value: 'const x = 1;' }],
+      };
+
+      const mockParseSourceFn = vi.fn().mockReturnValue(mockHastRoot);
+      const sourceEnhancers: SourceEnhancers = [];
+
+      const result = await loadCodeVariant('file:///test.ts', 'default', variant, {
+        sourceParser: Promise.resolve(mockParseSourceFn),
+        sourceEnhancers,
+        disableTransforms: true,
+      });
+
+      expect(mockParseSourceFn).toHaveBeenCalled();
+      expect(result.code.source).toEqual(mockHastRoot);
+    });
+
+    it('should work without sourceEnhancers option', async () => {
+      const variant: VariantCode = {
+        fileName: 'test.ts',
+        url: 'file:///test.ts',
+        source: 'const x = 1;',
+      };
+
+      const mockHastRoot: HastRoot = {
+        type: 'root',
+        children: [{ type: 'text', value: 'const x = 1;' }],
+      };
+
+      const mockParseSourceFn = vi.fn().mockReturnValue(mockHastRoot);
+
+      const result = await loadCodeVariant('file:///test.ts', 'default', variant, {
+        sourceParser: Promise.resolve(mockParseSourceFn),
+        disableTransforms: true,
+        // No sourceEnhancers provided
+      });
+
+      expect(mockParseSourceFn).toHaveBeenCalled();
+      expect(result.code.source).toEqual(mockHastRoot);
+    });
+    describe('language field derivation', () => {
+      it('should derive language from fileName extension', async () => {
+        const variant: VariantCode = {
+          fileName: 'Component.tsx',
+          source: 'const Component = () => <div />;',
+        };
+
+        const result = await loadCodeVariant('file:///Component.tsx', 'default', variant, {
+          disableParsing: true,
+        });
+
+        expect(result.code.language).toBe('tsx');
+      });
+
+      it('should derive language from URL when fileName is not provided', async () => {
+        const localMockLoadSource = vi.fn<LoadSource>().mockResolvedValue({
+          source: 'const x = 1;',
+        });
+
+        const result = await loadCodeVariant(
+          'file:///src/utils.ts',
+          'default',
+          'file:///src/utils.ts',
+          {
+            loadSource: localMockLoadSource,
+            disableParsing: true,
+          },
+        );
+
+        expect(result.code.language).toBe('typescript');
+      });
+
+      it.each([
+        ['Component.tsx', 'tsx'],
+        ['Component.jsx', 'jsx'],
+        ['utils.ts', 'typescript'],
+        ['utils.js', 'javascript'],
+        ['styles.css', 'css'],
+        ['README.md', 'markdown'],
+        ['docs.mdx', 'mdx'],
+        ['index.html', 'html'],
+        ['config.json', 'json'],
+        ['script.sh', 'shell'],
+        ['config.yaml', 'yaml'],
+      ])('should derive language "%s" from fileName "%s"', async (fileName, expectedLanguage) => {
+        const variant: VariantCode = {
+          fileName,
+          source: '// content',
+        };
+
+        const result = await loadCodeVariant(`file:///${fileName}`, 'default', variant, {
+          disableParsing: true,
+        });
+
+        expect(result.code.language).toBe(expectedLanguage);
+      });
+
+      it('should normalize short language aliases to canonical names', async () => {
+        const variant: VariantCode = {
+          source: 'console.log("test");',
+          language: 'js', // Short alias should be normalized to 'javascript'
+        };
+
+        const result = await loadCodeVariant(undefined, 'default', variant, {
+          disableParsing: true,
+        });
+
+        // Short alias should be normalized
+        expect(result.code.language).toBe('javascript');
+      });
+
+      it.each([
+        ['js', 'javascript'],
+        ['ts', 'typescript'],
+        ['md', 'markdown'],
+        ['sh', 'shell'],
+        ['bash', 'shell'],
+        ['yml', 'yaml'],
+      ])('should normalize language alias "%s" to "%s"', async (alias, expectedLanguage) => {
+        const variant: VariantCode = {
+          source: '// content',
+          language: alias,
+        };
+
+        const result = await loadCodeVariant(undefined, 'default', variant, {
+          disableParsing: true,
+        });
+
+        expect(result.code.language).toBe(expectedLanguage);
+      });
+
+      it('should preserve explicit language from variant over derived language', async () => {
+        const variant: VariantCode = {
+          fileName: 'Component.tsx',
+          language: 'javascript', // Explicitly set different language
+          source: 'const Component = () => <div />;',
+        };
+
+        const result = await loadCodeVariant('file:///Component.tsx', 'default', variant, {
+          disableParsing: true,
+        });
+
+        // Explicit language should be preserved
+        expect(result.code.language).toBe('javascript');
+      });
+
+      it('should return undefined language for unknown extensions', async () => {
+        const variant: VariantCode = {
+          fileName: 'file.unknown',
+          source: 'content',
+        };
+
+        const result = await loadCodeVariant('file:///file.unknown', 'default', variant, {
+          disableParsing: true,
+        });
+
+        expect(result.code.language).toBeUndefined();
+      });
+
+      it('should return undefined language when no fileName and no URL', async () => {
+        const variant: VariantCode = {
+          source: 'const x = 1;',
+        };
+
+        const result = await loadCodeVariant(undefined, 'default', variant, {
+          disableParsing: true,
+        });
+
+        expect(result.code.language).toBeUndefined();
+      });
+
+      it('should include language in result when using loadVariantMeta', async () => {
+        const variantUrl = 'file:///src/Button.tsx';
+        const customVariant: VariantCode = {
+          url: variantUrl,
+          fileName: 'Button.tsx',
+          source: 'const Button = () => <button>Click</button>;',
+          allFilesListed: true,
+        };
+
+        const localMockLoadVariantMeta = vi.fn<LoadVariantMeta>().mockResolvedValue(customVariant);
+
+        const result = await loadCodeVariant(variantUrl, 'default', variantUrl, {
+          loadVariantMeta: localMockLoadVariantMeta,
+          disableParsing: true,
+        });
+
+        expect(result.code.language).toBe('tsx');
+      });
+    });
+  });
 });
 
 describe('loadCodeVariant - helper functions', () => {
@@ -2800,446 +3241,4 @@
       }
     });
   });
-
-<<<<<<< HEAD
-  describe('sourceEnhancers', () => {
-    it('should apply a single enhancer to the parsed HAST', async () => {
-      const variant: VariantCode = {
-        fileName: 'test.ts',
-        url: 'file:///test.ts',
-        source: 'const x = 1;',
-      };
-
-      const mockHastRoot: HastRoot = {
-        type: 'root',
-        children: [{ type: 'text', value: 'const x = 1;' }],
-      };
-
-      const enhancedHastRoot: HastRoot = {
-        type: 'root',
-        children: [{ type: 'text', value: 'const x = 1;' }],
-        data: { totalLines: 10 }, // Use a valid property to verify enhancement
-      };
-
-      const mockParseSourceFn = vi.fn().mockReturnValue(mockHastRoot);
-      const mockEnhancer = vi.fn().mockReturnValue(enhancedHastRoot);
-
-      const sourceEnhancers: SourceEnhancers = [mockEnhancer];
-
-      const result = await loadCodeVariant('file:///test.ts', 'default', variant, {
-        sourceParser: Promise.resolve(mockParseSourceFn),
-        sourceEnhancers,
-        disableTransforms: true,
-      });
-
-      expect(mockParseSourceFn).toHaveBeenCalledWith('const x = 1;', 'test.ts');
-      expect(mockEnhancer).toHaveBeenCalledWith(mockHastRoot, undefined, 'test.ts');
-      expect(result.code.source).toEqual(enhancedHastRoot);
-    });
-
-    it('should apply multiple enhancers in order (pipeline)', async () => {
-      const variant: VariantCode = {
-        fileName: 'test.ts',
-        url: 'file:///test.ts',
-        source: 'const x = 1;',
-      };
-
-      const mockHastRoot: HastRoot = {
-        type: 'root',
-        children: [{ type: 'text', value: 'original' }],
-      };
-
-      const firstEnhancedRoot: HastRoot = {
-        type: 'root',
-        children: [{ type: 'text', value: 'first' }],
-      };
-
-      const secondEnhancedRoot: HastRoot = {
-        type: 'root',
-        children: [{ type: 'text', value: 'second' }],
-      };
-
-      const mockParseSourceFn = vi.fn().mockReturnValue(mockHastRoot);
-      const firstEnhancer = vi.fn().mockReturnValue(firstEnhancedRoot);
-      const secondEnhancer = vi.fn().mockReturnValue(secondEnhancedRoot);
-
-      const sourceEnhancers: SourceEnhancers = [firstEnhancer, secondEnhancer];
-
-      const result = await loadCodeVariant('file:///test.ts', 'default', variant, {
-        sourceParser: Promise.resolve(mockParseSourceFn),
-        sourceEnhancers,
-        disableTransforms: true,
-      });
-
-      // First enhancer receives the parsed root
-      expect(firstEnhancer).toHaveBeenCalledWith(mockHastRoot, undefined, 'test.ts');
-      // Second enhancer receives the result of the first enhancer
-      expect(secondEnhancer).toHaveBeenCalledWith(firstEnhancedRoot, undefined, 'test.ts');
-      // Final result is from the second enhancer
-      expect(result.code.source).toEqual(secondEnhancedRoot);
-    });
-
-    it('should pass comments from loadSource to enhancers', async () => {
-      const variant: VariantCode = {
-        fileName: 'test.ts',
-        url: 'file:///test.ts',
-      };
-
-      const mockComments: SourceComments = {
-        1: ['@highlight'],
-        5: ['@focus', '@important'],
-      };
-
-      // Comments are converted from 0-indexed (loadSource) to 1-indexed (HAST) before passing to enhancers
-      const expectedOneIndexedComments: SourceComments = {
-        2: ['@highlight'],
-        6: ['@focus', '@important'],
-      };
-
-      const mockLoadSourceFn = vi.fn().mockResolvedValue({
-        source: 'const x = 1;',
-        comments: mockComments,
-      });
-
-      const mockHastRoot: HastRoot = {
-        type: 'root',
-        children: [{ type: 'text', value: 'const x = 1;' }],
-      };
-
-      const mockParseSourceFn = vi.fn().mockReturnValue(mockHastRoot);
-      const mockEnhancer = vi.fn().mockImplementation((root) => root);
-
-      const sourceEnhancers: SourceEnhancers = [mockEnhancer];
-
-      await loadCodeVariant('file:///test.ts', 'default', variant, {
-        sourceParser: Promise.resolve(mockParseSourceFn),
-        loadSource: mockLoadSourceFn,
-        sourceEnhancers,
-        disableTransforms: true,
-      });
-
-      // Enhancer should receive the comments from loadSource, converted to 1-indexed for HAST
-      expect(mockEnhancer).toHaveBeenCalledWith(
-        mockHastRoot,
-        expectedOneIndexedComments,
-        'test.ts',
-      );
-    });
-
-    it('should support async enhancers', async () => {
-      const variant: VariantCode = {
-        fileName: 'test.ts',
-        url: 'file:///test.ts',
-        source: 'const x = 1;',
-      };
-
-      const mockHastRoot: HastRoot = {
-        type: 'root',
-        children: [{ type: 'text', value: 'original' }],
-      };
-
-      const asyncEnhancedRoot: HastRoot = {
-        type: 'root',
-        children: [{ type: 'text', value: 'async-enhanced' }],
-      };
-
-      const mockParseSourceFn = vi.fn().mockReturnValue(mockHastRoot);
-      const asyncEnhancer = vi.fn().mockResolvedValue(asyncEnhancedRoot);
-
-      const sourceEnhancers: SourceEnhancers = [asyncEnhancer];
-
-      const result = await loadCodeVariant('file:///test.ts', 'default', variant, {
-        sourceParser: Promise.resolve(mockParseSourceFn),
-        sourceEnhancers,
-        disableTransforms: true,
-      });
-
-      expect(asyncEnhancer).toHaveBeenCalled();
-      expect(result.code.source).toEqual(asyncEnhancedRoot);
-    });
-
-    it('should apply enhancers to extra files as well', async () => {
-      const variant: VariantCode = {
-        fileName: 'main.ts',
-        url: 'file:///main.ts',
-        source: 'import "./helper";',
-        extraFiles: {
-          'helper.ts': 'file:///helper.ts',
-        },
-      };
-
-      const mainHastRoot: HastRoot = {
-        type: 'root',
-        children: [{ type: 'text', value: 'main' }],
-      };
-
-      const helperHastRoot: HastRoot = {
-        type: 'root',
-        children: [{ type: 'text', value: 'helper' }],
-      };
-
-      const mockLoadSourceFn = vi.fn().mockResolvedValue({
-        source: 'const helper = true;',
-      });
-
-      const mockParseSourceFn = vi.fn().mockImplementation((source: string, fileName: string) => {
-        if (fileName === 'main.ts') {
-          return mainHastRoot;
-        }
-        return helperHastRoot;
-      });
-
-      const enhancerCalls: string[] = [];
-      const mockEnhancer = vi.fn().mockImplementation((root, _comments, fileName) => {
-        enhancerCalls.push(fileName);
-        // Return a new root with totalLines to verify enhancement
-        return { ...root, data: { totalLines: fileName.length } };
-      });
-
-      const sourceEnhancers: SourceEnhancers = [mockEnhancer];
-
-      const result = await loadCodeVariant('file:///main.ts', 'default', variant, {
-        sourceParser: Promise.resolve(mockParseSourceFn),
-        loadSource: mockLoadSourceFn,
-        sourceEnhancers,
-        disableTransforms: true,
-      });
-
-      // Enhancer should be called for both main file and extra file
-      expect(enhancerCalls).toContain('main.ts');
-      expect(enhancerCalls).toContain('helper.ts');
-
-      // Main file should be enhanced
-      expect((result.code.source as HastRoot).data?.totalLines).toBe('main.ts'.length);
-
-      // Extra file should also be enhanced
-      const helperFile = result.code.extraFiles!['helper.ts'] as { source: HastRoot };
-      expect(helperFile.source.data?.totalLines).toBe('helper.ts'.length);
-    });
-
-    it('should not call enhancers when disableParsing is true', async () => {
-      const variant: VariantCode = {
-        fileName: 'test.ts',
-        url: 'file:///test.ts',
-        source: 'const x = 1;',
-      };
-
-      const mockParseSourceFn = vi.fn();
-      const mockEnhancer = vi.fn();
-
-      const sourceEnhancers: SourceEnhancers = [mockEnhancer];
-
-      const result = await loadCodeVariant('file:///test.ts', 'default', variant, {
-        sourceParser: Promise.resolve(mockParseSourceFn),
-        sourceEnhancers,
-        disableParsing: true,
-      });
-
-      // Parser should not be called when parsing is disabled
-      expect(mockParseSourceFn).not.toHaveBeenCalled();
-      // Enhancer should not be called since there's no parsed HAST
-      expect(mockEnhancer).not.toHaveBeenCalled();
-      // Source should remain as string
-      expect(result.code.source).toBe('const x = 1;');
-    });
-
-    it('should work with empty enhancers array', async () => {
-      const variant: VariantCode = {
-        fileName: 'test.ts',
-        url: 'file:///test.ts',
-        source: 'const x = 1;',
-      };
-
-      const mockHastRoot: HastRoot = {
-        type: 'root',
-        children: [{ type: 'text', value: 'const x = 1;' }],
-      };
-
-      const mockParseSourceFn = vi.fn().mockReturnValue(mockHastRoot);
-      const sourceEnhancers: SourceEnhancers = [];
-
-      const result = await loadCodeVariant('file:///test.ts', 'default', variant, {
-        sourceParser: Promise.resolve(mockParseSourceFn),
-        sourceEnhancers,
-        disableTransforms: true,
-      });
-
-      expect(mockParseSourceFn).toHaveBeenCalled();
-      expect(result.code.source).toEqual(mockHastRoot);
-    });
-
-    it('should work without sourceEnhancers option', async () => {
-      const variant: VariantCode = {
-        fileName: 'test.ts',
-        url: 'file:///test.ts',
-        source: 'const x = 1;',
-      };
-
-      const mockHastRoot: HastRoot = {
-        type: 'root',
-        children: [{ type: 'text', value: 'const x = 1;' }],
-      };
-
-      const mockParseSourceFn = vi.fn().mockReturnValue(mockHastRoot);
-
-      const result = await loadCodeVariant('file:///test.ts', 'default', variant, {
-        sourceParser: Promise.resolve(mockParseSourceFn),
-        disableTransforms: true,
-        // No sourceEnhancers provided
-      });
-
-      expect(mockParseSourceFn).toHaveBeenCalled();
-      expect(result.code.source).toEqual(mockHastRoot);
-=======
-  describe('language field derivation', () => {
-    it('should derive language from fileName extension', async () => {
-      const variant: VariantCode = {
-        fileName: 'Component.tsx',
-        source: 'const Component = () => <div />;',
-      };
-
-      const result = await loadCodeVariant('file:///Component.tsx', 'default', variant, {
-        disableParsing: true,
-      });
-
-      expect(result.code.language).toBe('tsx');
-    });
-
-    it('should derive language from URL when fileName is not provided', async () => {
-      const localMockLoadSource = vi.fn<LoadSource>().mockResolvedValue({
-        source: 'const x = 1;',
-      });
-
-      const result = await loadCodeVariant(
-        'file:///src/utils.ts',
-        'default',
-        'file:///src/utils.ts',
-        {
-          loadSource: localMockLoadSource,
-          disableParsing: true,
-        },
-      );
-
-      expect(result.code.language).toBe('typescript');
-    });
-
-    it.each([
-      ['Component.tsx', 'tsx'],
-      ['Component.jsx', 'jsx'],
-      ['utils.ts', 'typescript'],
-      ['utils.js', 'javascript'],
-      ['styles.css', 'css'],
-      ['README.md', 'markdown'],
-      ['docs.mdx', 'mdx'],
-      ['index.html', 'html'],
-      ['config.json', 'json'],
-      ['script.sh', 'shell'],
-      ['config.yaml', 'yaml'],
-    ])('should derive language "%s" from fileName "%s"', async (fileName, expectedLanguage) => {
-      const variant: VariantCode = {
-        fileName,
-        source: '// content',
-      };
-
-      const result = await loadCodeVariant(`file:///${fileName}`, 'default', variant, {
-        disableParsing: true,
-      });
-
-      expect(result.code.language).toBe(expectedLanguage);
-    });
-
-    it('should normalize short language aliases to canonical names', async () => {
-      const variant: VariantCode = {
-        source: 'console.log("test");',
-        language: 'js', // Short alias should be normalized to 'javascript'
-      };
-
-      const result = await loadCodeVariant(undefined, 'default', variant, {
-        disableParsing: true,
-      });
-
-      // Short alias should be normalized
-      expect(result.code.language).toBe('javascript');
-    });
-
-    it.each([
-      ['js', 'javascript'],
-      ['ts', 'typescript'],
-      ['md', 'markdown'],
-      ['sh', 'shell'],
-      ['bash', 'shell'],
-      ['yml', 'yaml'],
-    ])('should normalize language alias "%s" to "%s"', async (alias, expectedLanguage) => {
-      const variant: VariantCode = {
-        source: '// content',
-        language: alias,
-      };
-
-      const result = await loadCodeVariant(undefined, 'default', variant, {
-        disableParsing: true,
-      });
-
-      expect(result.code.language).toBe(expectedLanguage);
-    });
-
-    it('should preserve explicit language from variant over derived language', async () => {
-      const variant: VariantCode = {
-        fileName: 'Component.tsx',
-        language: 'javascript', // Explicitly set different language
-        source: 'const Component = () => <div />;',
-      };
-
-      const result = await loadCodeVariant('file:///Component.tsx', 'default', variant, {
-        disableParsing: true,
-      });
-
-      // Explicit language should be preserved
-      expect(result.code.language).toBe('javascript');
-    });
-
-    it('should return undefined language for unknown extensions', async () => {
-      const variant: VariantCode = {
-        fileName: 'file.unknown',
-        source: 'content',
-      };
-
-      const result = await loadCodeVariant('file:///file.unknown', 'default', variant, {
-        disableParsing: true,
-      });
-
-      expect(result.code.language).toBeUndefined();
-    });
-
-    it('should return undefined language when no fileName and no URL', async () => {
-      const variant: VariantCode = {
-        source: 'const x = 1;',
-      };
-
-      const result = await loadCodeVariant(undefined, 'default', variant, {
-        disableParsing: true,
-      });
-
-      expect(result.code.language).toBeUndefined();
-    });
-
-    it('should include language in result when using loadVariantMeta', async () => {
-      const variantUrl = 'file:///src/Button.tsx';
-      const customVariant: VariantCode = {
-        url: variantUrl,
-        fileName: 'Button.tsx',
-        source: 'const Button = () => <button>Click</button>;',
-        allFilesListed: true,
-      };
-
-      const localMockLoadVariantMeta = vi.fn<LoadVariantMeta>().mockResolvedValue(customVariant);
-
-      const result = await loadCodeVariant(variantUrl, 'default', variantUrl, {
-        loadVariantMeta: localMockLoadVariantMeta,
-        disableParsing: true,
-      });
-
-      expect(result.code.language).toBe('tsx');
->>>>>>> d451af44
-    });
-  });
 });