--- conflicted
+++ resolved
@@ -188,11 +188,8 @@
   options: LoadFileOptions = {},
   allFilesListed: boolean = false,
   knownExtraFiles: Set<string> = new Set(),
-<<<<<<< HEAD
+  language?: string,
   variantComments?: SourceComments,
-=======
-  language?: string,
->>>>>>> d451af44
 ): Promise<{
   source: VariantSource;
   transforms?: Transforms;
@@ -358,11 +355,7 @@
     try {
       const sourceString = finalSource;
       const parseSource = await sourceParser;
-<<<<<<< HEAD
-      let parsedSource: HastRoot = parseSource(finalSource, fileName);
-=======
-      finalSource = parseSource(finalSource, fileName, language);
->>>>>>> d451af44
+      let parsedSource: HastRoot = parseSource(finalSource, fileName, language);
 
       currentMark = performanceMeasure(
         currentMark,
@@ -682,13 +675,9 @@
     loadSource,
     loadVariantMeta,
     sourceTransformers,
-<<<<<<< HEAD
     sourceEnhancers,
     globalsCode,
-=======
-    globalsCode,
     disableParsing,
->>>>>>> d451af44
   } = options;
 
   // Create a cache for loadSource calls scoped to this loadCodeVariant call
@@ -823,11 +812,8 @@
     { ...options, loadedFiles },
     variant.allFilesListed || false,
     knownExtraFiles,
-<<<<<<< HEAD
+    language,
     variant.comments,
-=======
-    language,
->>>>>>> d451af44
   );
 
   // Add files used from main file loading
