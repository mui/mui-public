--- conflicted
+++ resolved
@@ -295,19 +295,14 @@
             // Create variants from extracted elements
             const variants: Code = {};
 
-<<<<<<< HEAD
             // Process each extracted element to extract comments and prepare variants
             const processElementForVariant = async (
               codeElement: Element,
               filename: string | undefined,
+              language: string | undefined,
               explicitVariantName: string | undefined,
               index: number,
             ): Promise<{ variantName: string; variant: any }> => {
-=======
-            if (extractedElements.length === 1) {
-              // Single element - use "Default" as variant name
-              const { codeElement, filename, language } = extractedElements[0];
->>>>>>> d451af44
               const sourceCode = extractTextContent(codeElement);
               const derivedFilename = filename || getFileName(codeElement);
 
@@ -332,20 +327,14 @@
                 comments, // Store comments for sourceEnhancers to use
               };
 
-<<<<<<< HEAD
               // Add filename if available
               if (derivedFilename) {
                 variant.fileName = derivedFilename;
-=======
-              // Add filename if explicitly provided
-              if (filename) {
-                variant.fileName = filename;
               }
 
               // Add language if available (from className)
               if (language) {
                 variant.language = language;
->>>>>>> d451af44
               }
 
               const variantName =
@@ -355,52 +344,25 @@
 
             if (extractedElements.length === 1) {
               // Single element - use "Default" as variant name
-              const { codeElement, filename } = extractedElements[0];
+              const { codeElement, filename, language } = extractedElements[0];
               const { variantName, variant } = await processElementForVariant(
                 codeElement,
                 filename,
+                language,
                 undefined,
                 0,
               );
               variants[variantName] = variant;
             } else {
               // Multiple elements - use variant names
-<<<<<<< HEAD
               const results = await Promise.all(
-                extractedElements.map(({ codeElement, filename, variantName }, index) =>
-                  processElementForVariant(codeElement, filename, variantName, index),
+                extractedElements.map(({ codeElement, filename, language, variantName }, index) =>
+                  processElementForVariant(codeElement, filename, language, variantName, index),
                 ),
               );
               for (const { variantName, variant } of results) {
                 variants[variantName] = variant;
               }
-=======
-              extractedElements.forEach(
-                ({ codeElement, filename, language, variantName }, index) => {
-                  const sourceCode = extractTextContent(codeElement);
-
-                  // Determine variant name
-                  const finalVariantName = variantName || `Variant ${index + 1}`;
-
-                  const variant: any = {
-                    source: sourceCode,
-                    skipTransforms: !codeElement.properties?.dataTransform,
-                  };
-
-                  // Add filename if explicitly provided
-                  if (filename) {
-                    variant.fileName = filename;
-                  }
-
-                  // Add language if available (from className)
-                  if (language) {
-                    variant.language = language;
-                  }
-
-                  variants[finalVariantName] = variant;
-                },
-              );
->>>>>>> d451af44
             }
 
             // Process each variant with loadCodeVariant
