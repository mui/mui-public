import { describe, it, expect, vi } from 'vitest';
import type { Configuration as WebpackConfig } from 'webpack';
import type { NextConfig } from 'next';
import { withDocsInfra, getDocsInfraMdxOptions } from './withDocsInfra';

type WebpackConfigContext = Parameters<NonNullable<NextConfig['webpack']>>[1];

describe('withDocsInfra', () => {
  describe('basic configuration', () => {
    it('should add default page extensions', () => {
      const plugin = withDocsInfra();
      const result = plugin({});

      expect(result.pageExtensions).toEqual(['js', 'jsx', 'md', 'mdx', 'ts', 'tsx']);
    });

    it('should enable export output by default', () => {
      const plugin = withDocsInfra();
      const result = plugin({});

      expect(result.output).toBe('export');
    });

    it('should allow disabling export output', () => {
      const plugin = withDocsInfra({ enableExportOutput: false });
      const result = plugin({});

      expect(result.output).toBeUndefined();
    });

    it('should add additional page extensions', () => {
      const plugin = withDocsInfra({ additionalPageExtensions: ['vue', 'svelte'] });
      const result = plugin({});

      expect(result.pageExtensions).toEqual([
        'js',
        'jsx',
        'md',
        'mdx',
        'ts',
        'tsx',
        'vue',
        'svelte',
      ]);
    });

    it('should preserve existing configuration', () => {
      const plugin = withDocsInfra();
      const existingConfig: NextConfig = {
        env: { CUSTOM_VAR: 'value' },
        experimental: { allowDevelopmentBuild: true },
      };
      const result = plugin(existingConfig);

      expect(result.env).toEqual({ CUSTOM_VAR: 'value' });
      expect(result.experimental).toEqual({ allowDevelopmentBuild: true });
    });
  });

  describe('turbopack configuration', () => {
    it('should add default demo patterns to turbopack rules', () => {
      const plugin = withDocsInfra();
      const result = plugin({});

      expect(result.turbopack?.rules).toEqual({
        './app/**/demos/*/index.ts': {
          loaders: [
            {
              loader: '@mui/internal-docs-infra/pipeline/loadPrecomputedCodeHighlighter',
              options: { performance: {}, output: 'hastGzip' },
            },
          ],
        },
        './app/**/demos/*/client.ts': {
          loaders: [
            {
              loader: '@mui/internal-docs-infra/pipeline/loadPrecomputedCodeHighlighterClient',
              options: { performance: {} },
            },
          ],
        },
        './app/sitemap/index.ts': {
          loaders: [
            {
              loader: '@mui/internal-docs-infra/pipeline/loadPrecomputedSitemap',
              options: { performance: {} },
            },
          ],
        },
      });
    });

    it('should add additional demo patterns to turbopack rules', () => {
      const plugin = withDocsInfra({
        additionalDemoPatterns: {
          index: ['./app/**/demos/*/demo-*/index.ts'],
          client: ['./app/**/demos/*/demo-*/client.ts'],
        },
      });
      const result = plugin({});

      expect(result.turbopack?.rules).toEqual({
        './app/**/demos/*/index.ts': {
          loaders: [
            {
              loader: '@mui/internal-docs-infra/pipeline/loadPrecomputedCodeHighlighter',
              options: { performance: {}, output: 'hastGzip' },
            },
          ],
        },
        './app/**/demos/*/client.ts': {
          loaders: [
            {
              loader: '@mui/internal-docs-infra/pipeline/loadPrecomputedCodeHighlighterClient',
              options: { performance: {} },
            },
          ],
        },
        './app/sitemap/index.ts': {
          loaders: [
            {
              loader: '@mui/internal-docs-infra/pipeline/loadPrecomputedSitemap',
              options: { performance: {} },
            },
          ],
        },
        './app/**/demos/*/demo-*/index.ts': {
          loaders: [
            {
              loader: '@mui/internal-docs-infra/pipeline/loadPrecomputedCodeHighlighter',
              options: { performance: {}, output: 'hastGzip' },
            },
          ],
        },
        './app/**/demos/*/demo-*/client.ts': {
          loaders: [
            {
              loader: '@mui/internal-docs-infra/pipeline/loadPrecomputedCodeHighlighterClient',
              options: { performance: {} },
            },
          ],
        },
      });
    });

    it('should merge with additional turbopack rules', () => {
      const plugin = withDocsInfra({
        additionalTurbopackRules: {
          './custom/**/*.ts': {
            loaders: ['custom-loader'],
          },
        },
      });
      const result = plugin({});

      expect(result.turbopack?.rules).toEqual({
        './app/**/demos/*/index.ts': {
          loaders: [
            {
              loader: '@mui/internal-docs-infra/pipeline/loadPrecomputedCodeHighlighter',
              options: { performance: {}, output: 'hastGzip' },
            },
          ],
        },
        './app/**/demos/*/client.ts': {
          loaders: [
            {
              loader: '@mui/internal-docs-infra/pipeline/loadPrecomputedCodeHighlighterClient',
              options: { performance: {} },
            },
          ],
        },
        './app/sitemap/index.ts': {
          loaders: [
            {
              loader: '@mui/internal-docs-infra/pipeline/loadPrecomputedSitemap',
              options: { performance: {} },
            },
          ],
        },
        './custom/**/*.ts': {
          loaders: ['custom-loader'],
        },
      });
    });

    it('should preserve existing turbopack rules', () => {
      const plugin = withDocsInfra();
      const existingConfig: NextConfig = {
        turbopack: {
          rules: {
            './existing/**/*.ts': {
              loaders: ['existing-loader'],
            },
          },
        },
      };
      const result = plugin(existingConfig);

      expect(result.turbopack?.rules).toEqual({
        './existing/**/*.ts': {
          loaders: ['existing-loader'],
        },
        './app/**/demos/*/index.ts': {
          loaders: [
            {
              loader: '@mui/internal-docs-infra/pipeline/loadPrecomputedCodeHighlighter',
              options: { performance: {}, output: 'hastGzip' },
            },
          ],
        },
        './app/**/demos/*/client.ts': {
          loaders: [
            {
              loader: '@mui/internal-docs-infra/pipeline/loadPrecomputedCodeHighlighterClient',
              options: { performance: {} },
            },
          ],
        },
        './app/sitemap/index.ts': {
          loaders: [
            {
              loader: '@mui/internal-docs-infra/pipeline/loadPrecomputedSitemap',
              options: { performance: {} },
            },
          ],
        },
      });
    });
  });

  describe('webpack configuration', () => {
    const mockDefaultLoaders = {
      babel: {
        test: /\.(js|jsx|ts|tsx)$/,
        use: 'babel-loader',
      },
    };

    const mockWebpackOptions = {
      buildId: 'test-build',
      dev: false,
      isServer: false,
      config: {},
      defaultLoaders: mockDefaultLoaders,
      dir: '/tmp',
      totalPages: 10,
    } as unknown as WebpackConfigContext;

    it('should add default webpack rules for demo patterns', () => {
      const plugin = withDocsInfra();
      const result = plugin({});

      const mockWebpackConfig: WebpackConfig = {
        module: {
          rules: [],
        },
      };

      const webpackResult = result.webpack!(mockWebpackConfig, mockWebpackOptions);

      expect(webpackResult.module?.rules).toHaveLength(3);
      expect(webpackResult.module?.rules).toContainEqual({
        test: new RegExp('[/\\\\]demos[/\\\\][^/\\\\]+[/\\\\]index\\.ts$'),
        use: [
          mockDefaultLoaders.babel,
          {
            loader: '@mui/internal-docs-infra/pipeline/loadPrecomputedCodeHighlighter',
            options: { performance: {}, output: 'hastGzip' },
          },
        ],
      });
      expect(webpackResult.module?.rules).toContainEqual({
        test: new RegExp('[/\\\\]demos[/\\\\][^/\\\\]+[/\\\\]client\\.ts$'),
        use: [
          mockDefaultLoaders.babel,
          {
            loader: '@mui/internal-docs-infra/pipeline/loadPrecomputedCodeHighlighterClient',
            options: { performance: {} },
          },
        ],
      });
      expect(webpackResult.module?.rules).toContainEqual({
<<<<<<< HEAD
        test: new RegExp('/sitemap/index\\.ts$'),
=======
        test: new RegExp('[/\\\\]sitemap[/\\\\]index\\.ts$'),
>>>>>>> f0b2ea79
        use: [
          mockDefaultLoaders.babel,
          {
            loader: '@mui/internal-docs-infra/pipeline/loadPrecomputedSitemap',
            options: { performance: {} },
          },
        ],
      });
    });

    it('should add webpack rules for additional demo patterns', () => {
      const plugin = withDocsInfra({
        additionalDemoPatterns: {
          index: ['./app/**/demos/*/demo-*/index.ts'],
          client: ['./app/**/demos/*/demo-*/client.ts'],
        },
      });
      const result = plugin({});

      const mockWebpackConfig: WebpackConfig = {
        module: {
          rules: [],
        },
      };

      const webpackResult = result.webpack!(mockWebpackConfig, mockWebpackOptions);

      // Should have 3 default rules + 2 additional rules = 5 total
      expect(webpackResult.module?.rules).toHaveLength(5);

      // Check for demo-* patterns - look for converted regex patterns
      const demoIndexRule = webpackResult.module?.rules?.find((rule: any) => {
        const source = rule.test?.source || rule.test?.toString();
        return source && source.includes('demo-') && source.includes('index');
      });
      const demoClientRule = webpackResult.module?.rules?.find((rule: any) => {
        const source = rule.test?.source || rule.test?.toString();
        return source && source.includes('demo-') && source.includes('client');
      });

      expect(demoIndexRule).toBeDefined();
      expect(demoClientRule).toBeDefined();
    });

    it('should handle webpack config without module', () => {
      const plugin = withDocsInfra();
      const result = plugin({});

      const mockWebpackConfig: WebpackConfig = {};

      const webpackResult = result.webpack!(mockWebpackConfig, mockWebpackOptions);

      expect(webpackResult.module).toBeDefined();
      expect(webpackResult.module?.rules).toBeDefined();
      expect(webpackResult.module?.rules).toHaveLength(3);
    });

    it('should call existing webpack function if provided', () => {
      const existingWebpackFn = vi.fn((config) => ({ ...config, custom: true }) as any);
      const plugin = withDocsInfra();
      const result = plugin({
        webpack: existingWebpackFn,
      });

      const mockWebpackConfig: WebpackConfig = {
        module: {
          rules: [],
        },
      };

      const webpackResult = result.webpack!(mockWebpackConfig, mockWebpackOptions);

      expect(existingWebpackFn).toHaveBeenCalledWith(mockWebpackConfig, mockWebpackOptions);
      expect((webpackResult as any).custom).toBe(true);
    });

    it('should preserve existing webpack rules', () => {
      const plugin = withDocsInfra();
      const result = plugin({});

      const existingRule = {
        test: /\.css$/,
        use: 'css-loader',
      };

      const mockWebpackConfig: WebpackConfig = {
        module: {
          rules: [existingRule],
        },
      };

      const webpackResult = result.webpack!(mockWebpackConfig, mockWebpackOptions);

      expect(webpackResult.module?.rules).toContain(existingRule);
      expect(webpackResult.module?.rules).toHaveLength(4); // 1 existing + 3 new
    });
  });

  describe('pattern conversion', () => {
    it('should convert glob patterns to webpack regex correctly', () => {
      const plugin = withDocsInfra({
        additionalDemoPatterns: {
          index: ['./app/**/demos/*/demo-*/index.ts'],
        },
      });
      const result = plugin({});

      const mockWebpackConfig: WebpackConfig = {
        module: {
          rules: [],
        },
      };

      const mockWebpackOptions = {
        buildId: 'test-build',
        dev: false,
        isServer: false,
        config: {},
        defaultLoaders: {
          babel: {
            test: /\.(js|jsx|ts|tsx)$/,
            use: 'babel-loader',
          },
        },
      } as unknown as WebpackConfigContext;

      const webpackResult = result.webpack!(mockWebpackConfig, mockWebpackOptions);

      const demoRule = webpackResult.module?.rules?.find((rule: any) => {
        const source = rule.test?.source || rule.test?.toString();
        return source && source.includes('demo-') && source.includes('index');
      }) as any;

      expect(demoRule).toBeDefined();

      // Test that the regex works correctly for the expected patterns
      const testPaths = [
        '/app/components/demos/Button/demo-variant/index.ts',
        '/app/docs/demos/forms/demo-validation/index.ts',
        '/app/demos/simple/demo-basic/index.ts',
      ];

      const wrongPaths = [
        '/app/components/demos/Button/index.ts', // Missing demo-*
        '/app/components/demos/Button/demo-variant/client.ts', // Wrong file type
        '/app/components/demos/Button/demo-variant/index.js', // Wrong extension
      ];

      testPaths.forEach((path) => {
        expect(demoRule.test.test(path)).toBe(true);
      });

      wrongPaths.forEach((path) => {
        expect(demoRule.test.test(path)).toBe(false);
      });
    });
  });

  describe('equivalent to original configuration', () => {
    it('should produce equivalent output to the original next.config.mjs structure', () => {
      // Test the configuration that matches the original next.config.mjs
      const plugin = withDocsInfra({
        additionalDemoPatterns: {
          index: ['./app/**/demos/*/demo-*/index.ts'],
          client: ['./app/**/demos/*/demo-*/client.ts'],
        },
      });
      const result = plugin({});

      // Check turbopack rules match original
      expect(result.turbopack?.rules).toEqual({
        './app/**/demos/*/index.ts': {
          loaders: [
            {
              loader: '@mui/internal-docs-infra/pipeline/loadPrecomputedCodeHighlighter',
              options: { performance: {}, output: 'hastGzip' },
            },
          ],
        },
        './app/**/demos/*/client.ts': {
          loaders: [
            {
              loader: '@mui/internal-docs-infra/pipeline/loadPrecomputedCodeHighlighterClient',
              options: { performance: {} },
            },
          ],
        },
        './app/sitemap/index.ts': {
          loaders: [
            {
              loader: '@mui/internal-docs-infra/pipeline/loadPrecomputedSitemap',
              options: { performance: {} },
            },
          ],
        },
        './app/**/demos/*/demo-*/index.ts': {
          loaders: [
            {
              loader: '@mui/internal-docs-infra/pipeline/loadPrecomputedCodeHighlighter',
              options: { performance: {}, output: 'hastGzip' },
            },
          ],
        },
        './app/**/demos/*/demo-*/client.ts': {
          loaders: [
            {
              loader: '@mui/internal-docs-infra/pipeline/loadPrecomputedCodeHighlighterClient',
              options: { performance: {} },
            },
          ],
        },
      });

      // Test webpack function produces equivalent rules
      const mockWebpackConfig: WebpackConfig = {
        module: {
          rules: [],
        },
      };

      const mockWebpackOptions = {
        buildId: 'test-build',
        dev: false,
        isServer: false,
        config: {},
        defaultLoaders: {
          babel: {
            test: /\.(js|jsx|ts|tsx)$/,
            use: 'babel-loader',
          },
        },
      } as unknown as WebpackConfigContext;

      const webpackResult = result.webpack!(mockWebpackConfig, mockWebpackOptions);

      // Should have 5 rules total: 3 default + 2 additional demo patterns
      expect(webpackResult.module?.rules).toHaveLength(5);

      // Check for the original patterns
      const originalDemoIndexRule = webpackResult.module?.rules?.find((rule: any) => {
        const source = rule.test?.source || rule.test?.toString();
        return source && source.includes('demo-') && source.includes('index');
      });
      const originalDemoClientRule = webpackResult.module?.rules?.find((rule: any) => {
        const source = rule.test?.source || rule.test?.toString();
        return source && source.includes('demo-') && source.includes('client');
      });

      expect(originalDemoIndexRule).toBeDefined();
      expect(originalDemoClientRule).toBeDefined();
    });
  });

  describe('performance options', () => {
    it('should pass performance options to turbopack loaders', () => {
      const performanceOptions = {
        logging: true,
        notableMs: 500,
        showWrapperMeasures: true,
      };

      const plugin = withDocsInfra({ performance: performanceOptions });
      const result = plugin({});

      expect(result.turbopack?.rules).toEqual({
        './app/**/demos/*/index.ts': {
          loaders: [
            {
              loader: '@mui/internal-docs-infra/pipeline/loadPrecomputedCodeHighlighter',
              options: { performance: performanceOptions, output: 'hastGzip' },
            },
          ],
        },
        './app/**/demos/*/client.ts': {
          loaders: [
            {
              loader: '@mui/internal-docs-infra/pipeline/loadPrecomputedCodeHighlighterClient',
              options: { performance: performanceOptions },
            },
          ],
        },
        './app/sitemap/index.ts': {
          loaders: [
            {
              loader: '@mui/internal-docs-infra/pipeline/loadPrecomputedSitemap',
              options: { performance: performanceOptions },
            },
          ],
        },
      });
    });

    it('should pass performance options to webpack loaders', () => {
      const performanceOptions = {
        logging: true,
        notableMs: 1000,
        showWrapperMeasures: false,
      };

      const plugin = withDocsInfra({ performance: performanceOptions });
      const result = plugin({});

      const mockWebpackConfig: WebpackConfig = {
        module: {
          rules: [],
        },
      };

      const mockWebpackOptions = {
        buildId: 'test-build',
        dev: false,
        isServer: false,
        config: {},
        defaultLoaders: {
          babel: {
            test: /\.(js|jsx|ts|tsx)$/,
            use: 'babel-loader',
          },
        },
        dir: '/tmp',
        totalPages: 10,
      } as unknown as WebpackConfigContext;

      const webpackResult = result.webpack!(mockWebpackConfig, mockWebpackOptions);

      expect(webpackResult.module?.rules).toContainEqual({
        test: new RegExp('[/\\\\]demos[/\\\\][^/\\\\]+[/\\\\]index\\.ts$'),
        use: [
          mockWebpackOptions.defaultLoaders.babel,
          {
            loader: '@mui/internal-docs-infra/pipeline/loadPrecomputedCodeHighlighter',
            options: { performance: performanceOptions, output: 'hastGzip' },
          },
        ],
      });

      expect(webpackResult.module?.rules).toContainEqual({
        test: new RegExp('[/\\\\]demos[/\\\\][^/\\\\]+[/\\\\]client\\.ts$'),
        use: [
          mockWebpackOptions.defaultLoaders.babel,
          {
            loader: '@mui/internal-docs-infra/pipeline/loadPrecomputedCodeHighlighterClient',
            options: { performance: performanceOptions },
          },
        ],
      });
    });

    it('should pass performance options to additional demo patterns', () => {
      const performanceOptions = {
        logging: false,
        notableMs: 200,
      };

      const plugin = withDocsInfra({
        performance: performanceOptions,
        additionalDemoPatterns: {
          index: ['./app/**/demos/*/demo-*/index.ts'],
          client: ['./app/**/demos/*/demo-*/client.ts'],
        },
      });
      const result = plugin({});

      // Check turbopack rules include performance options
      expect(result.turbopack?.rules?.['./app/**/demos/*/demo-*/index.ts']).toEqual({
        loaders: [
          {
            loader: '@mui/internal-docs-infra/pipeline/loadPrecomputedCodeHighlighter',
            options: { performance: performanceOptions, output: 'hastGzip' },
          },
        ],
      });

      expect(result.turbopack?.rules?.['./app/**/demos/*/demo-*/client.ts']).toEqual({
        loaders: [
          {
            loader: '@mui/internal-docs-infra/pipeline/loadPrecomputedCodeHighlighterClient',
            options: { performance: performanceOptions },
          },
        ],
      });

      // Check webpack rules include performance options
      const mockWebpackConfig: WebpackConfig = {
        module: {
          rules: [],
        },
      };

      const mockWebpackOptions = {
        buildId: 'test-build',
        dev: false,
        isServer: false,
        config: {},
        defaultLoaders: {
          babel: {
            test: /\.(js|jsx|ts|tsx)$/,
            use: 'babel-loader',
          },
        },
        dir: '/tmp',
        totalPages: 10,
      } as unknown as WebpackConfigContext;

      const webpackResult = result.webpack!(mockWebpackConfig, mockWebpackOptions);

      // Should have 5 rules total: 3 default + 2 additional demo patterns
      expect(webpackResult.module?.rules).toHaveLength(5);

      // Check that additional patterns have performance options
      const additionalIndexRule = webpackResult.module?.rules?.find((rule: any) => {
        const source = rule.test?.source || rule.test?.toString();
        return source && source.includes('demo-') && source.includes('index');
      }) as any;

      const additionalClientRule = webpackResult.module?.rules?.find((rule: any) => {
        const source = rule.test?.source || rule.test?.toString();
        return source && source.includes('demo-') && source.includes('client');
      }) as any;

      expect(additionalIndexRule?.use[1]?.options).toEqual({
        performance: performanceOptions,
        output: 'hastGzip',
      });
      expect(additionalClientRule?.use[1]?.options).toEqual({ performance: performanceOptions });
    });

    it('should handle undefined performance options gracefully', () => {
      const plugin = withDocsInfra(); // No performance options provided
      const result = plugin({});

      expect(result.turbopack?.rules?.['./app/**/demos/*/index.ts']).toEqual({
        loaders: [
          {
            loader: '@mui/internal-docs-infra/pipeline/loadPrecomputedCodeHighlighter',
            options: { performance: {}, output: 'hastGzip' },
          },
        ],
      });
    });
  });
});

describe('getDocsInfraMdxOptions', () => {
  it('should return default MDX options when no custom options provided', () => {
    const result = getDocsInfraMdxOptions({ errorIfIndexOutOfDate: false });

    expect(result.remarkPlugins).toEqual([
      ['remark-gfm'],
      [
        '@mui/internal-docs-infra/pipeline/transformMarkdownMetadata',
        {
          extractToIndex: {
            include: ['app', 'src/app'],
            exclude: [],
            baseDir: process.cwd(),
          },
<<<<<<< HEAD
          generateEmbeddings: false,
=======
>>>>>>> f0b2ea79
          markerPath: '.next/cache/docs-infra/index-updates',
          errorIfIndexOutOfDate: false,
        },
      ],
      ['@mui/internal-docs-infra/pipeline/transformMarkdownRelativePaths'],
      ['@mui/internal-docs-infra/pipeline/transformMarkdownBlockquoteCallouts'],
      ['@mui/internal-docs-infra/pipeline/transformMarkdownCode'],
      ['@mui/internal-docs-infra/pipeline/transformMarkdownDemoLinks'],
    ]);

    expect(result.rehypePlugins).toEqual([
      ['@mui/internal-docs-infra/pipeline/transformHtmlCodePrecomputed'],
    ]);
  });

  it('should add additional plugins to defaults', () => {
    const result = getDocsInfraMdxOptions({
      additionalRemarkPlugins: [['remark-emoji']],
      additionalRehypePlugins: [['rehype-highlight']],
      errorIfIndexOutOfDate: false,
    });

    expect(result.remarkPlugins).toEqual([
      ['remark-gfm'],
      [
        '@mui/internal-docs-infra/pipeline/transformMarkdownMetadata',
        {
          extractToIndex: {
            include: ['app', 'src/app'],
            exclude: [],
            baseDir: process.cwd(),
          },
<<<<<<< HEAD
          generateEmbeddings: false,
=======
>>>>>>> f0b2ea79
          markerPath: '.next/cache/docs-infra/index-updates',
          errorIfIndexOutOfDate: false,
        },
      ],
      ['@mui/internal-docs-infra/pipeline/transformMarkdownRelativePaths'],
      ['@mui/internal-docs-infra/pipeline/transformMarkdownBlockquoteCallouts'],
      ['@mui/internal-docs-infra/pipeline/transformMarkdownCode'],
      ['@mui/internal-docs-infra/pipeline/transformMarkdownDemoLinks'],
      ['remark-emoji'],
    ]);

    expect(result.rehypePlugins).toEqual([
      ['@mui/internal-docs-infra/pipeline/transformHtmlCodePrecomputed'],
      ['rehype-highlight'],
    ]);
  });

  it('should override defaults when explicit plugins provided', () => {
    const customRemarkPlugins: Array<string | [string, ...any[]]> = [
      ['remark-gfm'],
      ['custom-remark-plugin'],
    ];
    const customRehypePlugins: Array<string | [string, ...any[]]> = [['custom-rehype-plugin']];

    const result = getDocsInfraMdxOptions({
      remarkPlugins: customRemarkPlugins,
      rehypePlugins: customRehypePlugins,
    });

    expect(result.remarkPlugins).toEqual(customRemarkPlugins);
    expect(result.rehypePlugins).toEqual(customRehypePlugins);
  });

  it('should handle mixed custom and additional plugins', () => {
    const result = getDocsInfraMdxOptions({
      remarkPlugins: [['custom-remark-plugin']],
      additionalRehypePlugins: [['rehype-highlight']],
    });

    // remarkPlugins should override defaults
    expect(result.remarkPlugins).toEqual([['custom-remark-plugin']]);

    // rehypePlugins should be defaults + additional
    expect(result.rehypePlugins).toEqual([
      ['@mui/internal-docs-infra/pipeline/transformHtmlCodePrecomputed'],
      ['rehype-highlight'],
    ]);
  });
});<|MERGE_RESOLUTION|>--- conflicted
+++ resolved
@@ -281,11 +281,7 @@
         ],
       });
       expect(webpackResult.module?.rules).toContainEqual({
-<<<<<<< HEAD
-        test: new RegExp('/sitemap/index\\.ts$'),
-=======
         test: new RegExp('[/\\\\]sitemap[/\\\\]index\\.ts$'),
->>>>>>> f0b2ea79
         use: [
           mockDefaultLoaders.babel,
           {
@@ -743,10 +739,6 @@
             exclude: [],
             baseDir: process.cwd(),
           },
-<<<<<<< HEAD
-          generateEmbeddings: false,
-=======
->>>>>>> f0b2ea79
           markerPath: '.next/cache/docs-infra/index-updates',
           errorIfIndexOutOfDate: false,
         },
@@ -779,10 +771,6 @@
             exclude: [],
             baseDir: process.cwd(),
           },
-<<<<<<< HEAD
-          generateEmbeddings: false,
-=======
->>>>>>> f0b2ea79
           markerPath: '.next/cache/docs-infra/index-updates',
           errorIfIndexOutOfDate: false,
         },
