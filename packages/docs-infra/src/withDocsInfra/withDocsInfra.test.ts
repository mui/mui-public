--- conflicted
+++ resolved
@@ -79,17 +79,18 @@
             },
           ],
         },
-<<<<<<< HEAD
         './app/**/types.ts': {
           loaders: [
             {
               loader: '@mui/internal-docs-infra/pipeline/loadPrecomputedTypesMeta',
-=======
+              options: { performance: {} },
+            },
+          ],
+        },
         './app/sitemap/index.ts': {
           loaders: [
             {
               loader: '@mui/internal-docs-infra/pipeline/loadPrecomputedSitemap',
->>>>>>> d451af44
               options: { performance: {} },
             },
           ],
@@ -123,17 +124,18 @@
             },
           ],
         },
-<<<<<<< HEAD
         './app/**/types.ts': {
           loaders: [
             {
               loader: '@mui/internal-docs-infra/pipeline/loadPrecomputedTypesMeta',
-=======
+              options: { performance: {} },
+            },
+          ],
+        },
         './app/sitemap/index.ts': {
           loaders: [
             {
               loader: '@mui/internal-docs-infra/pipeline/loadPrecomputedSitemap',
->>>>>>> d451af44
               options: { performance: {} },
             },
           ],
@@ -184,17 +186,18 @@
             },
           ],
         },
-<<<<<<< HEAD
         './app/**/types.ts': {
           loaders: [
             {
               loader: '@mui/internal-docs-infra/pipeline/loadPrecomputedTypesMeta',
-=======
+              options: { performance: {} },
+            },
+          ],
+        },
         './app/sitemap/index.ts': {
           loaders: [
             {
               loader: '@mui/internal-docs-infra/pipeline/loadPrecomputedSitemap',
->>>>>>> d451af44
               options: { performance: {} },
             },
           ],
@@ -238,17 +241,18 @@
             },
           ],
         },
-<<<<<<< HEAD
         './app/**/types.ts': {
           loaders: [
             {
               loader: '@mui/internal-docs-infra/pipeline/loadPrecomputedTypesMeta',
-=======
+              options: { performance: {} },
+            },
+          ],
+        },
         './app/sitemap/index.ts': {
           loaders: [
             {
               loader: '@mui/internal-docs-infra/pipeline/loadPrecomputedSitemap',
->>>>>>> d451af44
               options: { performance: {} },
             },
           ],
@@ -309,19 +313,21 @@
         ],
       });
       expect(webpackResult.module?.rules).toContainEqual({
-<<<<<<< HEAD
-        test: new RegExp('/types\\.ts$'),
+        test: new RegExp('/types\.ts$'),
         use: [
           mockDefaultLoaders.babel,
           {
             loader: '@mui/internal-docs-infra/pipeline/loadPrecomputedTypesMeta',
-=======
-        test: new RegExp('[/\\\\]sitemap[/\\\\]index\\.ts$'),
+            options: { performance: {} },
+          },
+        ],
+      });
+      expect(webpackResult.module?.rules).toContainEqual({
+        test: new RegExp('[/\\\\]sitemap[/\\\\]index\.ts$'),
         use: [
           mockDefaultLoaders.babel,
           {
             loader: '@mui/internal-docs-infra/pipeline/loadPrecomputedSitemap',
->>>>>>> d451af44
             options: { performance: {} },
           },
         ],
@@ -345,12 +351,8 @@
 
       const webpackResult = result.webpack!(mockWebpackConfig, mockWebpackOptions);
 
-<<<<<<< HEAD
-      // Should have 2 default rules + 1 types rule + 2 additional rules = 5 total
-=======
-      // Should have 3 default rules + 2 additional rules = 5 total
->>>>>>> d451af44
-      expect(webpackResult.module?.rules).toHaveLength(5);
+      // Should have 4 default rules (demos, client, types, sitemap) + 2 additional rules = 6 total
+      expect(webpackResult.module?.rules).toHaveLength(6);
 
       // Check for demo-* patterns - look for converted regex patterns
       const demoIndexRule = webpackResult.module?.rules?.find((rule: any) => {
@@ -376,7 +378,7 @@
 
       expect(webpackResult.module).toBeDefined();
       expect(webpackResult.module?.rules).toBeDefined();
-      expect(webpackResult.module?.rules).toHaveLength(3);
+      expect(webpackResult.module?.rules).toHaveLength(4);
     });
 
     it('should call existing webpack function if provided', () => {
@@ -416,7 +418,7 @@
       const webpackResult = result.webpack!(mockWebpackConfig, mockWebpackOptions);
 
       expect(webpackResult.module?.rules).toContain(existingRule);
-      expect(webpackResult.module?.rules).toHaveLength(4); // 1 existing + 3 new
+      expect(webpackResult.module?.rules).toHaveLength(5); // 1 existing + 4 new
     });
   });
 
@@ -509,17 +511,18 @@
             },
           ],
         },
-<<<<<<< HEAD
         './app/**/types.ts': {
           loaders: [
             {
               loader: '@mui/internal-docs-infra/pipeline/loadPrecomputedTypesMeta',
-=======
+              options: { performance: {} },
+            },
+          ],
+        },
         './app/sitemap/index.ts': {
           loaders: [
             {
               loader: '@mui/internal-docs-infra/pipeline/loadPrecomputedSitemap',
->>>>>>> d451af44
               options: { performance: {} },
             },
           ],
@@ -564,12 +567,8 @@
 
       const webpackResult = result.webpack!(mockWebpackConfig, mockWebpackOptions);
 
-<<<<<<< HEAD
-      // Should have 5 rules total: 2 default + 1 types + 2 additional demo patterns
-=======
-      // Should have 5 rules total: 3 default + 2 additional demo patterns
->>>>>>> d451af44
-      expect(webpackResult.module?.rules).toHaveLength(5);
+      // Should have 6 rules total: 4 default (demos, client, types, sitemap) + 2 additional demo patterns
+      expect(webpackResult.module?.rules).toHaveLength(6);
 
       // Check for the original patterns
       const originalDemoIndexRule = webpackResult.module?.rules?.find((rule: any) => {
@@ -614,17 +613,18 @@
             },
           ],
         },
-<<<<<<< HEAD
         './app/**/types.ts': {
           loaders: [
             {
               loader: '@mui/internal-docs-infra/pipeline/loadPrecomputedTypesMeta',
-=======
+              options: { performance: performanceOptions },
+            },
+          ],
+        },
         './app/sitemap/index.ts': {
           loaders: [
             {
               loader: '@mui/internal-docs-infra/pipeline/loadPrecomputedSitemap',
->>>>>>> d451af44
               options: { performance: performanceOptions },
             },
           ],
@@ -757,12 +757,8 @@
 
       const webpackResult = result.webpack!(mockWebpackConfig, mockWebpackOptions);
 
-<<<<<<< HEAD
-      // Should have 5 rules total: 2 default + 1 types + 2 additional demo patterns
-=======
-      // Should have 5 rules total: 3 default + 2 additional demo patterns
->>>>>>> d451af44
-      expect(webpackResult.module?.rules).toHaveLength(5);
+      // Should have 6 rules total: 4 default (demos, client, types, sitemap) + 2 additional demo patterns
+      expect(webpackResult.module?.rules).toHaveLength(6);
 
       // Check that additional patterns have performance options
       const additionalIndexRule = webpackResult.module?.rules?.find((rule: any) => {
