--- conflicted
+++ resolved
@@ -1,7 +1,5 @@
-import type { NextConfig } from 'next';
 import type { Configuration as WebpackConfig, RuleSetRule } from 'webpack';
 
-<<<<<<< HEAD
 // Define minimal NextConfig type to avoid importing from 'next'
 export interface NextConfig {
   pageExtensions?: string[];
@@ -16,8 +14,6 @@
   [key: string]: any;
 }
 
-=======
->>>>>>> 0b104084
 // Define webpack options interface based on Next.js webpack function signature
 export interface WebpackOptions {
   buildId: string;
