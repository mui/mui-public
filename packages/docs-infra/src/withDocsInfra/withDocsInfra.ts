import type { Configuration as WebpackConfig, RuleSetRule } from 'webpack';

// Define minimal NextConfig type to avoid importing from 'next'
export interface NextConfig {
  pageExtensions?: string[];
  output?: 'export' | 'standalone' | undefined;
  turbopack?: {
    rules?: Record<
      string,
<<<<<<< HEAD
      { loaders: Array<string | { loader: string; options: Record<string, unknown> }> }
=======
      { loaders: { loader: string; options: Record<string, unknown> }[] | string[] }
>>>>>>> d21653d9
    >;
  };
  webpack?: (config: WebpackConfig, options: WebpackOptions) => WebpackConfig;
  [key: string]: any;
}

// Define webpack options interface based on Next.js webpack function signature
export interface WebpackOptions {
  buildId: string;
  dev: boolean;
  isServer: boolean;
  nextRuntime?: 'nodejs' | 'edge';
  config: NextConfig;
  defaultLoaders: {
    babel: RuleSetRule;
  };
}

export interface WithDocsInfraOptions {
  /**
   * Additional page extensions to support beyond the default docs-infra extensions.
   * Default docs-infra extensions are: ['js', 'jsx', 'md', 'mdx', 'ts', 'tsx']
   */
  additionalPageExtensions?: string[];
  /**
   * Whether to enable the export output mode.
   * @default true
   */
  enableExportOutput?: boolean;
  /**
   * Custom demo path pattern for loader rules.
   * @default './app/ ** /demos/ * /index.ts'
   */
  demoPathPattern?: string;
  /**
   * Custom client demo path pattern for loader rules.
   * @default './app/ ** /demos/ * /client.ts'
   */
  clientDemoPathPattern?: string;
  /**
   * Additional demo loader patterns for both Turbopack and Webpack.
   * Each pattern will use the appropriate code highlighter loaders.
   */
  additionalDemoPatterns?: {
    /** Patterns for index files that should use loadPrecomputedCodeHighlighter */
    index?: string[];
    /** Patterns for client files that should use loadPrecomputedCodeHighlighterClient */
    client?: string[];
  };
  /**
   * Additional Turbopack rules to merge with the default docs-infra rules.
   */
  additionalTurbopackRules?: Record<string, { loaders: string[] }>;
  /**
<<<<<<< HEAD
   * Performance logging options
   */
  performance?: {
    logging: boolean;
    notableMs?: number;
    showWrapperMeasures?: boolean;
  };
=======
   * Defer AST parsing option for code highlighter output.
   * 'gzip' - Default, outputs gzipped HAST for best performance.
   * 'json' - Outputs JSON HAST, requires client-side parsing.
   * 'none' - Outputs raw HAST, requires client-side parsing and is largest size.
   * @default 'gzip'
   */
  deferCodeParsing?: 'gzip' | 'json' | 'none';
>>>>>>> d21653d9
}

export interface DocsInfraMdxOptions {
  remarkPlugins?: Array<string | [string, ...any[]]>;
  rehypePlugins?: Array<string | [string, ...any[]]>;
  /**
   * Additional remark plugins to add to the default docs-infra plugins
   */
  additionalRemarkPlugins?: Array<string | [string, ...any[]]>;
  /**
   * Additional rehype plugins to add to the default docs-infra plugins
   */
  additionalRehypePlugins?: Array<string | [string, ...any[]]>;
}

/**
 * Get default MDX options for docs-infra
 */
export function getDocsInfraMdxOptions(
  customOptions: DocsInfraMdxOptions = {},
): DocsInfraMdxOptions {
  const defaultRemarkPlugins: Array<string | [string, ...any[]]> = [
    ['remark-gfm'],
    ['@mui/internal-docs-infra/pipeline/transformMarkdownCode'],
  ];

  const defaultRehypePlugins: Array<string | [string, ...any[]]> = [
    ['@mui/internal-docs-infra/pipeline/transformHtmlCode'],
  ];

  // Build final plugin arrays
  const remarkPlugins = customOptions.remarkPlugins ?? [
    ...defaultRemarkPlugins,
    ...(customOptions.additionalRemarkPlugins ?? []),
  ];

  const rehypePlugins = customOptions.rehypePlugins ?? [
    ...defaultRehypePlugins,
    ...(customOptions.additionalRehypePlugins ?? []),
  ];

  return {
    remarkPlugins,
    rehypePlugins,
  };
}

/**
 * Next.js plugin for MUI docs infrastructure.
 * Configures webpack loaders, turbopack rules for docs sites.
 * Use getDocsInfraMdxOptions() with createMDX for MDX integration.
 */
export function withDocsInfra(options: WithDocsInfraOptions = {}) {
  const {
    additionalPageExtensions = [],
    enableExportOutput = true,
    demoPathPattern = './app/**/demos/*/index.ts',
    clientDemoPathPattern = './app/**/demos/*/client.ts',
    additionalDemoPatterns = {},
    additionalTurbopackRules = {},
<<<<<<< HEAD
    performance = {},
=======
    deferCodeParsing = 'gzip',
>>>>>>> d21653d9
  } = options;

  let output: 'hast' | 'hastJson' | 'hastGzip' = 'hastGzip';
  if (deferCodeParsing === 'json') {
    output = 'hastJson';
  } else if (deferCodeParsing === 'none') {
    output = 'hast';
  }

  return (nextConfig: NextConfig = {}): NextConfig => {
    const basePageExtensions = ['js', 'jsx', 'md', 'mdx', 'ts', 'tsx'];
    const pageExtensions = [...basePageExtensions, ...additionalPageExtensions];

    // Build Turbopack rules
    const turbopackRules: Record<
      string,
<<<<<<< HEAD
      { loaders: { loader: string; options: Record<string, unknown> }[] }
=======
      { loaders: { loader: string; options: Record<string, unknown> }[] | string[] }
>>>>>>> d21653d9
    > = {
      [demoPathPattern]: {
        loaders: [
          {
            loader: '@mui/internal-docs-infra/pipeline/loadPrecomputedCodeHighlighter',
<<<<<<< HEAD
            options: { performance },
=======
            options: { output },
>>>>>>> d21653d9
          },
        ],
      },
      [clientDemoPathPattern]: {
        loaders: [
          {
            loader: '@mui/internal-docs-infra/pipeline/loadPrecomputedCodeHighlighterClient',
            options: { performance },
          },
        ],
      },
    };

    // Add additional demo patterns to Turbopack rules
    if (additionalDemoPatterns.index) {
      additionalDemoPatterns.index.forEach((pattern) => {
        turbopackRules[pattern] = {
          loaders: [
            {
              loader: '@mui/internal-docs-infra/pipeline/loadPrecomputedCodeHighlighter',
<<<<<<< HEAD
              options: { performance },
=======
              options: { output },
>>>>>>> d21653d9
            },
          ],
        };
      });
    }

    if (additionalDemoPatterns.client) {
      additionalDemoPatterns.client.forEach((pattern) => {
        turbopackRules[pattern] = {
          loaders: [
            {
              loader: '@mui/internal-docs-infra/pipeline/loadPrecomputedCodeHighlighterClient',
              options: { performance },
            },
          ],
        };
      });
    }

    // Merge with additional turbopack rules
    Object.assign(turbopackRules, additionalTurbopackRules);

    const config: NextConfig = {
      ...nextConfig,
      pageExtensions,
      ...(enableExportOutput && { output: 'export' }),
      turbopack: {
        ...nextConfig.turbopack,
        rules: {
          ...nextConfig.turbopack?.rules,
          ...turbopackRules,
        },
      },
      webpack: (webpackConfig: WebpackConfig, webpackOptions: WebpackOptions) => {
        // Call existing webpack function if it exists
        if (nextConfig.webpack) {
          webpackConfig = nextConfig.webpack(webpackConfig, webpackOptions);
        }

        // Ensure module and rules exist
        if (!webpackConfig.module) {
          webpackConfig.module = {};
        }
        if (!webpackConfig.module.rules) {
          webpackConfig.module.rules = [];
        }

        const { defaultLoaders } = webpackOptions;

        // Add loader for demo index files
        webpackConfig.module.rules.push({
          test: new RegExp('/demos/[^/]+/index\\.ts$'),
          use: [
            defaultLoaders.babel,
            {
              loader: '@mui/internal-docs-infra/pipeline/loadPrecomputedCodeHighlighter',
<<<<<<< HEAD
              options: { performance },
=======
              options: { output },
>>>>>>> d21653d9
            },
          ],
        });

        // Client files for live demos - processes externals
        webpackConfig.module.rules.push({
          test: new RegExp('/demos/[^/]+/client\\.ts$'),
          use: [
            defaultLoaders.babel,
            {
              loader: '@mui/internal-docs-infra/pipeline/loadPrecomputedCodeHighlighterClient',
              options: { performance },
            },
          ],
        });

        // Add webpack rules for additional demo patterns
        if (additionalDemoPatterns.index) {
          additionalDemoPatterns.index.forEach((pattern) => {
            // Convert Turbopack pattern to webpack regex
            const regexPattern = pattern
              .replace(/^\.\//, '/') // Remove leading ./
              .replace(/\*\*\//g, 'DOUBLE_STAR_PLACEHOLDER') // Replace **/ with placeholder
              .replace(/\*/g, '[^/]+') // Replace single * with single dir pattern
              .replace(/\./g, '\\.') // Escape dots
              .replace(/DOUBLE_STAR_PLACEHOLDER/g, '(?:[^/]+/)*'); // Replace placeholder with zero or more directories

            webpackConfig.module!.rules!.push({
              test: new RegExp(`${regexPattern}$`),
              use: [
                defaultLoaders.babel,
                {
                  loader: '@mui/internal-docs-infra/pipeline/loadPrecomputedCodeHighlighter',
<<<<<<< HEAD
                  options: { performance },
=======
                  options: { output },
>>>>>>> d21653d9
                },
              ],
            });
          });
        }

        if (additionalDemoPatterns.client) {
          additionalDemoPatterns.client.forEach((pattern) => {
            // Convert Turbopack pattern to webpack regex
            const regexPattern = pattern
              .replace(/^\.\//, '/') // Remove leading ./
              .replace(/\*\*\//g, 'DOUBLE_STAR_PLACEHOLDER') // Replace **/ with placeholder
              .replace(/\*/g, '[^/]+') // Replace single * with single dir pattern
              .replace(/\./g, '\\.') // Escape dots
              .replace(/DOUBLE_STAR_PLACEHOLDER/g, '(?:[^/]+/)*'); // Replace placeholder with zero or more directories

            webpackConfig.module!.rules!.push({
              test: new RegExp(`${regexPattern}$`),
              use: [
                defaultLoaders.babel,
                {
                  loader: '@mui/internal-docs-infra/pipeline/loadPrecomputedCodeHighlighterClient',
                  options: { performance },
                },
              ],
            });
          });
        }

        return webpackConfig;
      },
    };

    return config;
  };
}<|MERGE_RESOLUTION|>--- conflicted
+++ resolved
@@ -7,11 +7,7 @@
   turbopack?: {
     rules?: Record<
       string,
-<<<<<<< HEAD
       { loaders: Array<string | { loader: string; options: Record<string, unknown> }> }
-=======
-      { loaders: { loader: string; options: Record<string, unknown> }[] | string[] }
->>>>>>> d21653d9
     >;
   };
   webpack?: (config: WebpackConfig, options: WebpackOptions) => WebpackConfig;
@@ -66,7 +62,6 @@
    */
   additionalTurbopackRules?: Record<string, { loaders: string[] }>;
   /**
-<<<<<<< HEAD
    * Performance logging options
    */
   performance?: {
@@ -74,7 +69,7 @@
     notableMs?: number;
     showWrapperMeasures?: boolean;
   };
-=======
+  /**
    * Defer AST parsing option for code highlighter output.
    * 'gzip' - Default, outputs gzipped HAST for best performance.
    * 'json' - Outputs JSON HAST, requires client-side parsing.
@@ -82,7 +77,6 @@
    * @default 'gzip'
    */
   deferCodeParsing?: 'gzip' | 'json' | 'none';
->>>>>>> d21653d9
 }
 
 export interface DocsInfraMdxOptions {
@@ -143,11 +137,8 @@
     clientDemoPathPattern = './app/**/demos/*/client.ts',
     additionalDemoPatterns = {},
     additionalTurbopackRules = {},
-<<<<<<< HEAD
     performance = {},
-=======
     deferCodeParsing = 'gzip',
->>>>>>> d21653d9
   } = options;
 
   let output: 'hast' | 'hastJson' | 'hastGzip' = 'hastGzip';
@@ -164,21 +155,13 @@
     // Build Turbopack rules
     const turbopackRules: Record<
       string,
-<<<<<<< HEAD
-      { loaders: { loader: string; options: Record<string, unknown> }[] }
-=======
       { loaders: { loader: string; options: Record<string, unknown> }[] | string[] }
->>>>>>> d21653d9
     > = {
       [demoPathPattern]: {
         loaders: [
           {
             loader: '@mui/internal-docs-infra/pipeline/loadPrecomputedCodeHighlighter',
-<<<<<<< HEAD
-            options: { performance },
-=======
-            options: { output },
->>>>>>> d21653d9
+            options: { performance, output },
           },
         ],
       },
@@ -199,11 +182,7 @@
           loaders: [
             {
               loader: '@mui/internal-docs-infra/pipeline/loadPrecomputedCodeHighlighter',
-<<<<<<< HEAD
-              options: { performance },
-=======
-              options: { output },
->>>>>>> d21653d9
+              options: { performance, output },
             },
           ],
         };
@@ -260,11 +239,7 @@
             defaultLoaders.babel,
             {
               loader: '@mui/internal-docs-infra/pipeline/loadPrecomputedCodeHighlighter',
-<<<<<<< HEAD
-              options: { performance },
-=======
-              options: { output },
->>>>>>> d21653d9
+              options: { performance, output },
             },
           ],
         });
@@ -298,11 +273,7 @@
                 defaultLoaders.babel,
                 {
                   loader: '@mui/internal-docs-infra/pipeline/loadPrecomputedCodeHighlighter',
-<<<<<<< HEAD
-                  options: { performance },
-=======
-                  options: { output },
->>>>>>> d21653d9
+                  options: { performance, output },
                 },
               ],
             });
