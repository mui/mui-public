import type { NextConfig } from 'next';
import type { Configuration as WebpackConfig, RuleSetRule } from 'webpack';

// Define webpack options interface based on Next.js webpack function signature
export interface WebpackOptions {
  buildId: string;
  dev: boolean;
  isServer: boolean;
  nextRuntime?: 'nodejs' | 'edge';
  config: NextConfig;
  defaultLoaders: {
    babel: RuleSetRule;
  };
}

export interface WithDocsInfraOptions {
  /**
   * Additional page extensions to support beyond the default docs-infra extensions.
   * Default docs-infra extensions are: ['js', 'jsx', 'md', 'mdx', 'ts', 'tsx']
   */
  additionalPageExtensions?: string[];
  /**
   * Whether to enable the export output mode.
   * @default true
   */
  enableExportOutput?: boolean;
  /**
   * Custom demo path pattern for loader rules.
   * @default './app/ ** /demos/ * /index.ts'
   */
  demoPathPattern?: string;
  /**
   * Custom client demo path pattern for loader rules.
   * @default './app/ ** /demos/ * /client.ts'
   */
  clientDemoPathPattern?: string;
  /**
   * Additional demo loader patterns for both Turbopack and Webpack.
   * Each pattern will use the appropriate code highlighter loaders.
   */
  additionalDemoPatterns?: {
    /** Patterns for index files that should use loadPrecomputedCodeHighlighter */
    index?: string[];
    /** Patterns for client files that should use loadPrecomputedCodeHighlighterClient */
    client?: string[];
  };
  /**
   * Additional Turbopack rules to merge with the default docs-infra rules.
   */
  additionalTurbopackRules?: Record<string, { loaders: string[] }>;
  /**
   * Performance logging options
   */
  performance?: {
    logging: boolean;
    notableMs?: number;
    showWrapperMeasures?: boolean;
  };
  /**
   * Defer AST parsing option for code highlighter output.
   * 'gzip' - Default, outputs gzipped HAST for best performance.
   * 'json' - Outputs JSON HAST, requires client-side parsing.
   * 'none' - Outputs raw HAST, requires client-side parsing and is largest size.
   * @default 'gzip'
   */
  deferCodeParsing?: 'gzip' | 'json' | 'none';
}

export interface DocsInfraMdxOptions {
  remarkPlugins?: Array<string | [string, ...any[]]>;
  rehypePlugins?: Array<string | [string, ...any[]]>;
  /**
   * Additional remark plugins to add to the default docs-infra plugins
   */
  additionalRemarkPlugins?: Array<string | [string, ...any[]]>;
  /**
   * Additional rehype plugins to add to the default docs-infra plugins
   */
  additionalRehypePlugins?: Array<string | [string, ...any[]]>;
  /**
   * Whether to automatically extract page metadata (title, description, headings) from MDX files
   * and maintain an index in the parent directory's page.mdx file.
   *
   * Index files themselves (e.g., pattern/page.mdx) are automatically excluded from extraction.
   *
   * Can be:
   * - `false` - Disabled
   * - `true` - Enabled with default filter: `{ include: ['app', 'src/app'], exclude: [] }`
   * - `{ include: string[], exclude: string[] }` - Enabled with custom path filters
   *
   * @default true
   */
  extractToIndex?:
    | boolean
    | {
        /** Path prefixes that files must match to have metadata extracted */
        include: string[];
        /** Path prefixes to exclude from metadata extraction */
        exclude: string[];
      };
  /**
   * Base directory for path filtering. Defaults to process.cwd().
   * Only needed when calling the plugin directly (not via withDocsInfra).
   */
  baseDir?: string;
  /**
<<<<<<< HEAD
   * Enable generation of embeddings for full text content.
   * When enabled, generates 512-dimensional vector embeddings from page content
   * for semantic search capabilities.
   *
   * Note: Requires optional peer dependencies to be installed:
   * - @orama/plugin-embeddings
   * - @tensorflow/tfjs
   * - @tensorflow/tfjs-backend-wasm
   *
   * @default false
   */
  generateEmbeddings?: boolean;
  /**
=======
>>>>>>> f0b2ea79
   * Throw an error if any index is out of date or missing.
   * Useful for CI environments to ensure indexes are committed.
   *
   * @default false
   */
  errorIfIndexOutOfDate?: boolean;
}

/**
 * Get default MDX options for docs-infra
 */
export function getDocsInfraMdxOptions(
  customOptions: DocsInfraMdxOptions = {},
): DocsInfraMdxOptions {
  const {
    extractToIndex = true,
    baseDir,
<<<<<<< HEAD
    generateEmbeddings = false,
=======
>>>>>>> f0b2ea79
    errorIfIndexOutOfDate = Boolean(process.env.CI),
  } = customOptions;

  // Normalize extractToIndex to options object
  let extractToIndexOptions:
    | false
    | {
        include: string[];
        exclude: string[];
        baseDir?: string;
      };

  if (extractToIndex === false) {
    extractToIndexOptions = false;
  } else if (extractToIndex === true) {
    // Default filter: include all files under app/ and src/app/
    // Index files (pattern/page.mdx) are automatically excluded by the matching logic
    // Use process.cwd() as default baseDir (the directory where Next.js is running)
    extractToIndexOptions = {
      include: ['app', 'src/app'],
      exclude: [],
      baseDir: baseDir ?? process.cwd(),
    };
  } else {
    extractToIndexOptions = { ...extractToIndex, baseDir: baseDir ?? process.cwd() };
  }

  const defaultRemarkPlugins: Array<string | [string, ...any[]]> = [
    ['remark-gfm'],
    [
      '@mui/internal-docs-infra/pipeline/transformMarkdownMetadata',
      {
        extractToIndex: extractToIndexOptions,
<<<<<<< HEAD
        generateEmbeddings,
=======
>>>>>>> f0b2ea79
        markerPath: '.next/cache/docs-infra/index-updates',
        errorIfIndexOutOfDate,
      },
    ],
    ['@mui/internal-docs-infra/pipeline/transformMarkdownRelativePaths'],
    ['@mui/internal-docs-infra/pipeline/transformMarkdownBlockquoteCallouts'],
    ['@mui/internal-docs-infra/pipeline/transformMarkdownCode'],
    ['@mui/internal-docs-infra/pipeline/transformMarkdownDemoLinks'],
  ];

  const defaultRehypePlugins: Array<string | [string, ...any[]]> = [
    ['@mui/internal-docs-infra/pipeline/transformHtmlCodePrecomputed'],
  ];

  // Build final plugin arrays
  const remarkPlugins = customOptions.remarkPlugins ?? [
    ...defaultRemarkPlugins,
    ...(customOptions.additionalRemarkPlugins ?? []),
  ];

  const rehypePlugins = customOptions.rehypePlugins ?? [
    ...defaultRehypePlugins,
    ...(customOptions.additionalRehypePlugins ?? []),
  ];

  return {
    remarkPlugins,
    rehypePlugins,
  };
}

/**
 * Next.js plugin for MUI docs infrastructure.
 * Configures webpack loaders, turbopack rules for docs sites.
 * Use getDocsInfraMdxOptions() with createMDX for MDX integration.
 */
export function withDocsInfra(options: WithDocsInfraOptions = {}) {
  const {
    additionalPageExtensions = [],
    enableExportOutput = true,
    demoPathPattern = './app/**/demos/*/index.ts',
    clientDemoPathPattern = './app/**/demos/*/client.ts',
    additionalDemoPatterns = {},
    additionalTurbopackRules = {},
    performance = {},
    deferCodeParsing = 'gzip',
  } = options;

  let output: 'hast' | 'hastJson' | 'hastGzip' = 'hastGzip';
  if (deferCodeParsing === 'json') {
    output = 'hastJson';
  } else if (deferCodeParsing === 'none') {
    output = 'hast';
  }

  return (nextConfig: NextConfig = {}): NextConfig => {
    const basePageExtensions = ['js', 'jsx', 'md', 'mdx', 'ts', 'tsx'];
    const pageExtensions = [...basePageExtensions, ...additionalPageExtensions];

    // Build Turbopack rules
    const turbopackRules: Exclude<NextConfig['turbopack'], undefined>['rules'] = {
      [demoPathPattern]: {
        loaders: [
          {
            loader: '@mui/internal-docs-infra/pipeline/loadPrecomputedCodeHighlighter',
            options: { performance, output },
          },
        ],
      },
      [clientDemoPathPattern]: {
        loaders: [
          {
            loader: '@mui/internal-docs-infra/pipeline/loadPrecomputedCodeHighlighterClient',
            options: { performance },
          },
        ],
      },
      './app/sitemap/index.ts': {
        loaders: [
          {
            loader: '@mui/internal-docs-infra/pipeline/loadPrecomputedSitemap',
            options: { performance },
          },
        ],
      },
    };

    // Add additional demo patterns to Turbopack rules
    if (additionalDemoPatterns.index) {
      additionalDemoPatterns.index.forEach((pattern) => {
        turbopackRules[pattern] = {
          loaders: [
            {
              loader: '@mui/internal-docs-infra/pipeline/loadPrecomputedCodeHighlighter',
              options: { performance, output },
            },
          ],
        };
      });
    }

    if (additionalDemoPatterns.client) {
      additionalDemoPatterns.client.forEach((pattern) => {
        turbopackRules[pattern] = {
          loaders: [
            {
              loader: '@mui/internal-docs-infra/pipeline/loadPrecomputedCodeHighlighterClient',
              options: { performance },
            },
          ],
        };
      });
    }

    // Merge with additional turbopack rules
    Object.assign(turbopackRules, additionalTurbopackRules);

    const config: NextConfig = {
      ...nextConfig,
      pageExtensions,
      ...(enableExportOutput && { output: 'export' }),
      turbopack: {
        ...nextConfig.turbopack,
        rules: {
          ...nextConfig.turbopack?.rules,
          ...turbopackRules,
        },
      },
      webpack: (webpackConfig: WebpackConfig, webpackOptions) => {
        // Call existing webpack function if it exists
        if (nextConfig.webpack) {
          webpackConfig = nextConfig.webpack(webpackConfig, webpackOptions);
        }

        // Ensure module and rules exist
        if (!webpackConfig.module) {
          webpackConfig.module = {};
        }
        if (!webpackConfig.module.rules) {
          webpackConfig.module.rules = [];
        }

        const { defaultLoaders } = webpackOptions;

        // Add loader for demo index files
        webpackConfig.module.rules.push({
          test: new RegExp('[/\\\\]demos[/\\\\][^/\\\\]+[/\\\\]index\\.ts$'),
          use: [
            defaultLoaders.babel,
            {
              loader: '@mui/internal-docs-infra/pipeline/loadPrecomputedCodeHighlighter',
              options: { performance, output },
            },
          ],
        });

        // Client files for live demos - processes externals
        webpackConfig.module.rules.push({
          test: new RegExp('[/\\\\]demos[/\\\\][^/\\\\]+[/\\\\]client\\.ts$'),
          use: [
            defaultLoaders.babel,
            {
              loader: '@mui/internal-docs-infra/pipeline/loadPrecomputedCodeHighlighterClient',
              options: { performance },
            },
          ],
        });

        // Sitemap loader
        webpackConfig.module.rules.push({
<<<<<<< HEAD
          test: new RegExp('/sitemap/index\\.ts$'),
=======
          test: new RegExp('[/\\\\]sitemap[/\\\\]index\\.ts$'),
>>>>>>> f0b2ea79
          use: [
            defaultLoaders.babel,
            {
              loader: '@mui/internal-docs-infra/pipeline/loadPrecomputedSitemap',
              options: { performance },
            },
          ],
        });

        // Add webpack rules for additional demo patterns
        if (additionalDemoPatterns.index) {
          additionalDemoPatterns.index.forEach((pattern) => {
            // Convert Turbopack pattern to webpack regex
            // Pattern like './app/**/demos/*/demo-*/index.ts'
            // Should match paths like '/app/components/demos/Button/demo-variant/index.ts'
            // Use placeholders to avoid corrupting character classes during replacement
            const SEP = 'PATH_SEP_PLACEHOLDER';
            const NOT_SEP = 'NOT_PATH_SEP_PLACEHOLDER';
            const regexPattern = pattern
              .replace(/^\.\//, '') // Remove leading ./
              .replace(/\*\*\//g, 'DOUBLE_STAR_PLACEHOLDER') // Replace **/ with placeholder
              .replace(/\*/g, NOT_SEP) // Replace single * with placeholder
              .replace(/\./g, '\\.') // Escape dots
              .replace(/DOUBLE_STAR_PLACEHOLDER/g, `(?:${NOT_SEP}${SEP})*`) // Replace placeholder with zero or more directories
              .replace(/\//g, SEP) // Convert all path separators to placeholder
              .replace(new RegExp(NOT_SEP, 'g'), '[^/\\\\]+') // Replace NOT_SEP with actual pattern
              .replace(new RegExp(SEP, 'g'), '[/\\\\]'); // Replace SEP with actual pattern

            webpackConfig.module!.rules!.push({
              test: new RegExp(`${regexPattern}$`),
              use: [
                defaultLoaders.babel,
                {
                  loader: '@mui/internal-docs-infra/pipeline/loadPrecomputedCodeHighlighter',
                  options: { performance, output },
                },
              ],
            });
          });
        }

        if (additionalDemoPatterns.client) {
          additionalDemoPatterns.client.forEach((pattern) => {
            // Convert Turbopack pattern to webpack regex
            const regexPattern = pattern
              .replace(/^\.\//, '/') // Remove leading ./
              .replace(/\*\*\//g, 'DOUBLE_STAR_PLACEHOLDER') // Replace **/ with placeholder
              .replace(/\*/g, '[^/\\\\]+') // Replace single * with single dir pattern
              .replace(/\./g, '\\.') // Escape dots
              .replace(/DOUBLE_STAR_PLACEHOLDER/g, '(?:[^/\\\\]+/)*'); // Replace placeholder with zero or more directories

            webpackConfig.module!.rules!.push({
              test: new RegExp(`${regexPattern}$`),
              use: [
                defaultLoaders.babel,
                {
                  loader: '@mui/internal-docs-infra/pipeline/loadPrecomputedCodeHighlighterClient',
                  options: { performance },
                },
              ],
            });
          });
        }

        return webpackConfig;
      },
    };

    return config;
  };
}<|MERGE_RESOLUTION|>--- conflicted
+++ resolved
@@ -104,22 +104,6 @@
    */
   baseDir?: string;
   /**
-<<<<<<< HEAD
-   * Enable generation of embeddings for full text content.
-   * When enabled, generates 512-dimensional vector embeddings from page content
-   * for semantic search capabilities.
-   *
-   * Note: Requires optional peer dependencies to be installed:
-   * - @orama/plugin-embeddings
-   * - @tensorflow/tfjs
-   * - @tensorflow/tfjs-backend-wasm
-   *
-   * @default false
-   */
-  generateEmbeddings?: boolean;
-  /**
-=======
->>>>>>> f0b2ea79
    * Throw an error if any index is out of date or missing.
    * Useful for CI environments to ensure indexes are committed.
    *
@@ -137,10 +121,6 @@
   const {
     extractToIndex = true,
     baseDir,
-<<<<<<< HEAD
-    generateEmbeddings = false,
-=======
->>>>>>> f0b2ea79
     errorIfIndexOutOfDate = Boolean(process.env.CI),
   } = customOptions;
 
@@ -174,10 +154,6 @@
       '@mui/internal-docs-infra/pipeline/transformMarkdownMetadata',
       {
         extractToIndex: extractToIndexOptions,
-<<<<<<< HEAD
-        generateEmbeddings,
-=======
->>>>>>> f0b2ea79
         markerPath: '.next/cache/docs-infra/index-updates',
         errorIfIndexOutOfDate,
       },
@@ -348,11 +324,7 @@
 
         // Sitemap loader
         webpackConfig.module.rules.push({
-<<<<<<< HEAD
-          test: new RegExp('/sitemap/index\\.ts$'),
-=======
           test: new RegExp('[/\\\\]sitemap[/\\\\]index\\.ts$'),
->>>>>>> f0b2ea79
           use: [
             defaultLoaders.babel,
             {
