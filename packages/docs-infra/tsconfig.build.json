{
  // This config is for emitting declarations (.d.ts) only
  // Actual .ts source files are transpiled via babel
  "extends": "./tsconfig.json",
  "compilerOptions": {
<<<<<<< HEAD
    "paths": {},
    "noEmit": false,
    "emitDeclarationOnly": true,
    "outDir": "build/esm",
    "rootDir": "./src",
    "tsBuildInfoFile": "build/tsconfig.build.tsbuildinfo"
=======
    "paths": {}
>>>>>>> 79ad58df
  },
  "exclude": ["**/*.spec.*", "**/*.test.*"]
}<|MERGE_RESOLUTION|>--- conflicted
+++ resolved
@@ -3,16 +3,7 @@
   // Actual .ts source files are transpiled via babel
   "extends": "./tsconfig.json",
   "compilerOptions": {
-<<<<<<< HEAD
-    "paths": {},
-    "noEmit": false,
-    "emitDeclarationOnly": true,
-    "outDir": "build/esm",
-    "rootDir": "./src",
-    "tsBuildInfoFile": "build/tsconfig.build.tsbuildinfo"
-=======
     "paths": {}
->>>>>>> 79ad58df
   },
   "exclude": ["**/*.spec.*", "**/*.test.*"]
 }