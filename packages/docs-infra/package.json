--- conflicted
+++ resolved
@@ -74,14 +74,13 @@
     "vscode-oniguruma": "^2.0.1"
   },
   "devDependencies": {
-<<<<<<< HEAD
     "@testing-library/react": "^16.3.0",
     "@types/babel__standalone": "^7.1.9",
     "@types/babel__traverse": "^7.20.7",
     "@types/hast": "^3.0.4",
     "@types/mdast": "^4.0.4",
     "@types/node": "^24.3.1",
-    "@types/react": "^19.1.12",
+    "@types/react": "^19.1.13",
     "@types/webpack": "^5.28.5",
     "react": "^19.1.1",
     "rehype-parse": "^9.0.1",
@@ -89,18 +88,6 @@
     "remark-parse": "^11.0.0",
     "remark-rehype": "^11.1.2",
     "unified": "^11.0.5"
-=======
-    "@babel/cli": "^7.28.3",
-    "@babel/core": "^7.28.4",
-    "@babel/plugin-transform-react-constant-elements": "^7.27.1",
-    "@babel/plugin-transform-runtime": "^7.28.3",
-    "@types/node": "^22.18.3",
-    "@types/react": "^19.1.13",
-    "babel-plugin-istanbul": "^7.0.1",
-    "babel-plugin-module-resolver": "^5.0.2",
-    "csstype": "^3.1.3",
-    "react": "^19.1.1"
->>>>>>> b5dcc0b6
   },
   "peerDependencies": {
     "@types/react": "^17.0.0 || ^18.0.0 || ^19.0.0",
