{
  "name": "@mui/internal-docs-infra",
  "version": "0.3.0",
  "author": "MUI Team",
  "description": "MUI Infra - internal documentation creation tools.",
  "exports": {
    "./abstractCreateDemo": "./src/abstractCreateDemo/index.ts",
    "./abstractCreateDemoClient": "./src/abstractCreateDemoClient/index.ts",
    "./abstractCreateTypes": "./src/abstractCreateTypes/index.ts",
    "./CodeControllerContext": "./src/CodeControllerContext/index.ts",
    "./CodeExternalsContext": "./src/CodeExternalsContext/index.ts",
    "./CodeHighlighter": "./src/CodeHighlighter/index.ts",
    "./CodeHighlighter/types": "./src/CodeHighlighter/types.ts",
    "./CodeHighlighter/errors": "./src/CodeHighlighter/errors.ts",
    "./CodeProvider": "./src/CodeProvider/index.ts",
    "./createDemoData": "./src/createDemoData/index.ts",
    "./createDemoData/types": "./src/createDemoData/types.ts",
    "./useCode": "./src/useCode/index.ts",
    "./useCopier": "./src/useCopier/index.ts",
    "./useDemo": "./src/useDemo/index.ts",
    "./useErrors": "./src/useErrors/index.ts",
    "./useLocalStorageState": "./src/useLocalStorageState/index.ts",
    "./usePreference": "./src/usePreference/index.ts",
    "./useTypes": "./src/useTypes/index.ts",
    "./useUrlHashState": "./src/useUrlHashState/index.ts",
    "./withDocsInfra": "./src/withDocsInfra/index.ts",
    "./pipeline/getFileConventions": "./src/pipeline/getFileConventions/index.ts",
    "./pipeline/transformMarkdownBlockquoteCallouts": "./src/pipeline/transformMarkdownBlockquoteCallouts/index.ts",
    "./pipeline/transformMarkdownDemoLinks": "./src/pipeline/transformMarkdownDemoLinks/index.ts",
    "./pipeline/transformMarkdownRelativePaths": "./src/pipeline/transformMarkdownRelativePaths/index.ts",
    "./pipeline/hastUtils": "./src/pipeline/hastUtils/index.ts",
    "./pipeline/loadCodeVariant": "./src/pipeline/loadCodeVariant/index.ts",
    "./pipeline/loaderUtils": "./src/pipeline/loaderUtils/index.ts",
    "./pipeline/loadPrecomputedCodeHighlighter": "./src/pipeline/loadPrecomputedCodeHighlighter/index.ts",
    "./pipeline/loadPrecomputedCodeHighlighterClient": "./src/pipeline/loadPrecomputedCodeHighlighterClient/index.ts",
    "./pipeline/loadPrecomputedTypesMeta": "./src/pipeline/loadPrecomputedTypesMeta/index.ts",
    "./pipeline/loadServerCodeMeta": "./src/pipeline/loadServerCodeMeta/index.ts",
    "./pipeline/loadServerSource": "./src/pipeline/loadServerSource/index.ts",
    "./pipeline/parseSource": "./src/pipeline/parseSource/index.ts",
    "./pipeline/transformHtmlCodePrecomputed": "./src/pipeline/transformHtmlCodePrecomputed/index.ts",
    "./pipeline/transformMarkdownCode": "./src/pipeline/transformMarkdownCode/index.ts",
    "./pipeline/transformTypescriptToJavascript": "./src/pipeline/transformTypescriptToJavascript/index.ts"
  },
  "keywords": [
    "react",
    "react-component",
    "material-ui",
    "material design",
    "docs"
  ],
  "repository": {
    "type": "git",
    "url": "git+https://github.com/mui/mui-public.git",
    "directory": "packages/docs-infra"
  },
  "license": "MIT",
  "bugs": {
    "url": "https://github.com/mui/mui-public/issues"
  },
  "homepage": "https://github.com/mui/mui-public/tree/master/packages/docs-infra",
  "scripts": {
    "build": "code-infra build --bundle esm",
    "release": "pnpm build && pnpm publish --no-git-checks",
    "test": "pnpm -w test --project @mui/internal-docs-infra",
    "test:watch": "pnpm -w test:watch --project @mui/internal-docs-infra",
    "test:coverage": "pnpm -w test --project @mui/internal-docs-infra --coverage --coverage.include=packages/docs-infra --coverage.exclude=packages/docs-infra/docs --coverage.exclude=packages/docs-infra/build --coverage.exclude=packages/docs-infra/scripts",
    "typescript": "tsc -p tsconfig.json"
  },
  "dependencies": {
    "@babel/runtime": "^7.28.4",
    "@babel/standalone": "^7.28.5",
    "@wooorm/starry-night": "^3.8.0",
    "clipboard-copy": "^4.0.1",
    "es-toolkit": "^1.39.10",
    "fflate": "^0.8.2",
    "hast-util-to-jsx-runtime": "^2.3.6",
    "hast-util-to-text": "^4.0.2",
    "import-meta-resolve": "^4.2.0",
    "jsondiffpatch": "^0.7.3",
    "kebab-case": "^2.0.2",
    "lz-string": "^1.5.0",
    "path-module": "^0.1.2",
    "prettier": "^3.6.2",
    "proper-lockfile": "^4.1.2",
    "rehype-remark": "^10.0.1",
    "remark-gfm": "^4.0.1",
    "remark-stringify": "^11.0.0",
    "typescript-api-extractor": "1.0.0-alpha.8",
    "uint8-to-base64": "^0.2.1",
    "unist-util-visit": "^5.0.0",
    "vscode-oniguruma": "^2.0.1"
  },
  "devDependencies": {
    "@testing-library/react": "^16.3.0",
    "@types/babel__standalone": "^7.1.9",
    "@types/babel__traverse": "^7.28.0",
    "@types/hast": "^3.0.4",
    "@types/mdast": "^4.0.4",
<<<<<<< HEAD
    "@types/node": "^22.18.9",
    "@types/proper-lockfile": "^4.1.4",
=======
    "@types/node": "^22.18.13",
>>>>>>> 1e6365a3
    "@types/react": "^19.2.2",
    "@types/webpack": "^5.28.5",
    "next": "^15.5.6",
    "react": "^19.2.0",
    "rehype-parse": "^9.0.1",
    "rehype-stringify": "^10.0.1",
    "remark-parse": "^11.0.0",
    "remark-rehype": "^11.1.2",
    "unified": "^11.0.5"
  },
  "peerDependencies": {
    "@types/react": "^17.0.0 || ^18.0.0 || ^19.0.0",
    "next": "^13.5.1 || ^14 || ^15.0.0",
    "react": "^17.0.0 || ^18.0.0 || ^19.0.0",
    "typescript": "^5.8.0"
  },
  "peerDependenciesMeta": {
    "@types/react": {
      "optional": true
    },
    "next": {
      "optional": true
    }
  },
  "publishConfig": {
    "access": "public",
    "directory": "build"
  },
  "engines": {
    "node": ">=22.12.0"
  }
}<|MERGE_RESOLUTION|>--- conflicted
+++ resolved
@@ -96,12 +96,8 @@
     "@types/babel__traverse": "^7.28.0",
     "@types/hast": "^3.0.4",
     "@types/mdast": "^4.0.4",
-<<<<<<< HEAD
-    "@types/node": "^22.18.9",
+    "@types/node": "^22.18.13",
     "@types/proper-lockfile": "^4.1.4",
-=======
-    "@types/node": "^22.18.13",
->>>>>>> 1e6365a3
     "@types/react": "^19.2.2",
     "@types/webpack": "^5.28.5",
     "next": "^15.5.6",
