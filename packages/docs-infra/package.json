--- conflicted
+++ resolved
@@ -35,19 +35,8 @@
     "kebab-case": "^2.0.2"
   },
   "devDependencies": {
-<<<<<<< HEAD
-    "@types/node": "^24.3.0",
-    "@types/react": "^19.1.10",
-=======
-    "@babel/cli": "^7.28.3",
-    "@babel/core": "^7.28.4",
-    "@babel/plugin-transform-react-constant-elements": "^7.27.1",
-    "@babel/plugin-transform-runtime": "^7.28.3",
     "@types/node": "^22.18.6",
     "@types/react": "^19.1.13",
-    "babel-plugin-istanbul": "^7.0.1",
-    "babel-plugin-module-resolver": "^5.0.2",
->>>>>>> d94eb282
     "csstype": "^3.1.3",
     "react": "^19.1.1"
   },
