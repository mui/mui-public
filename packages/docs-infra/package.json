--- conflicted
+++ resolved
@@ -93,12 +93,8 @@
     "kebab-case": "^2.0.2",
     "lz-string": "^1.5.0",
     "path-module": "^0.1.2",
-<<<<<<< HEAD
-    "prettier": "^3.6.2",
+    "prettier": "~3.6.2",
     "proper-lockfile": "^4.1.2",
-=======
-    "prettier": "~3.6.2",
->>>>>>> 39dc8ce8
     "uint8-to-base64": "^0.2.1",
     "unist-util-visit": "^5.0.0",
     "vscode-oniguruma": "^2.0.1",
