--- conflicted
+++ resolved
@@ -23,10 +23,6 @@
   "scripts": {
     "build": "code-infra build --bundle esm && pnpm build:copy-files",
     "build:copy-files": "code-infra copy-files",
-<<<<<<< HEAD
-    "prebuild": "rimraf build",
-=======
->>>>>>> 79ad58df
     "test": "exit 0",
     "typescript": "tsc -p tsconfig.json"
   },
