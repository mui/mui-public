--- conflicted
+++ resolved
@@ -89,13 +89,9 @@
     "fs-extra": "^11.3.0",
     "jsonc-parser": "^3.3.1",
     "next": "^15.3.4",
-<<<<<<< HEAD
-    "react": "^19.1.0",
+    "react": "^19.1.1",
     "rehype-stringify": "^10.0.1",
     "remark-rehype": "^11.1.2",
-=======
-    "react": "^19.1.1",
->>>>>>> d55fa4fa
     "rimraf": "^6.0.1",
     "yargs": "^17.7.2"
   },
