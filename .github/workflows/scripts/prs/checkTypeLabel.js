--- conflicted
+++ resolved
@@ -13,13 +13,9 @@
   'type: regression',
   'type: enhancement',
   'type: new feature',
-<<<<<<< HEAD
   'type: expected behavior',
-  // only used by renovate bot so we can ignore the "type: " prefix here
-=======
   // Those are not technically type labels but for those kind of PRs, adding a type is so redundant
   // that it feels like noise.
->>>>>>> 54cf268a
   'dependencies',
   'duplicate',
   'release',
