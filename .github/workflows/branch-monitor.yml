--- conflicted
+++ resolved
@@ -15,11 +15,7 @@
 jobs:
   monitor:
     runs-on: ubuntu-latest
-<<<<<<< HEAD
-    if: github.event.check_suite.head_branch == env.BRANCH_NAME
-=======
     if: github.event.check_suite.head_branch == vars.MONITOR_BRANCH
->>>>>>> 529cd6bb
     permissions:
       issues: write
       checks: read
