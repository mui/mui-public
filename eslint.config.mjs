--- conflicted
+++ resolved
@@ -44,43 +44,28 @@
       extends: createTestConfig(),
     },
     {
+      files: ['docs/**/*'],
+      extends: createDocsConfig(),
+      settings: {
+        'import/resolver': {
+          typescript: {
+            project: ['docs/tsconfig.json'],
+          },
+        },
+      },
+      rules: {
+        '@next/next/no-img-element': 'off',
+      },
+    },
+    {
       files: [`apps/**/*${EXTENSION_TS}`],
       rules: {
         '@typescript-eslint/no-explicit-any': 'off',
       },
     },
-<<<<<<< HEAD
-  },
-  {
-    files: [
-      // matching the pattern of the test runner
-      `**/*${EXTENSION_TEST_FILE}`,
-    ],
-    extends: createTestConfig(),
-  },
-  {
-    files: ['docs/**/*'],
-    extends: createDocsConfig(),
-    settings: {
-      'import/resolver': {
-        typescript: {
-          project: ['docs/tsconfig.json'],
-        },
-      },
-    },
-    rules: {
-      '@next/next/no-img-element': 'off',
-    },
-  },
-  {
-    files: [`apps/**/*${EXTENSION_TS}`],
-    rules: {
-      '@typescript-eslint/no-explicit-any': 'off',
-=======
     {
       files: ['renovate/**/*.json'],
       language: 'json/jsonc',
->>>>>>> 68deb175
     },
     {
       files: [`packages/babel-*/**/*${EXTENSION_TS}`],
