import { defineConfig } from 'eslint/config';
import {
  createBaseConfig,
  createTestConfig,
  createDocsConfig,
  EXTENSION_TEST_FILE,
  EXTENSION_TS,
} from '@mui/internal-code-infra/eslint';
import nPlugin from 'eslint-plugin-n';

export default defineConfig(
  createBaseConfig({ baseDirectory: import.meta.dirname }),
  {
    files: [`**/*${EXTENSION_TS}`],
    plugins: {
      n: nPlugin,
    },
    rules: {
      // No time for this
      'react/prop-types': 'off',
      'jsx-a11y/control-has-associated-label': 'off',
      'jsx-a11y/no-autofocus': 'off',
      '@typescript-eslint/triple-slash-reference': 'off',
      // Enforce using node: protocol for builtin modules
      'n/prefer-node-protocol': 'error',
      'material-ui/no-empty-box': 'off',
    },
    settings: {
      'import/resolver': {
        typescript: {
          project: ['tsconfig.json'],
        },
      },
    },
  },
  {
    files: [
      // matching the pattern of the test runner
      `**/*${EXTENSION_TEST_FILE}`,
    ],
    extends: createTestConfig(),
  },
  {
<<<<<<< HEAD
    files: ['docs/**/*'],
    extends: createDocsConfig(),
    settings: {
      'import/resolver': {
        typescript: {
          project: ['docs/tsconfig.json'],
        },
      },
    },
    rules: {
      '@next/next/no-img-element': 'off',
    },
  },
  {
    files: [`apps/**/*.${EXTENSION_TS}`],
=======
    files: [`apps/**/*${EXTENSION_TS}`],
>>>>>>> 2e5c429f
    rules: {
      '@typescript-eslint/no-explicit-any': 'off',
    },
  },
  {
    files: ['renovate/**/*.json'],
    language: 'json/jsonc',
  },
  {
    files: [`packages/babel-*/**/*${EXTENSION_TS}`],
    rules: {
      '@typescript-eslint/no-require-imports': 'off',
    },
  },
  {
    files: [`packages/bundle-size-checker/**/*${EXTENSION_TS}`],
    rules: {
      // Allow .js file extensions in import statements for ESM compatibility
      'import/extensions': [
        'error',
        'ignorePackages',
        {
          js: 'always',
          mjs: 'always',
        },
      ],
    },
  },
);<|MERGE_RESOLUTION|>--- conflicted
+++ resolved
@@ -41,7 +41,6 @@
     extends: createTestConfig(),
   },
   {
-<<<<<<< HEAD
     files: ['docs/**/*'],
     extends: createDocsConfig(),
     settings: {
@@ -56,10 +55,7 @@
     },
   },
   {
-    files: [`apps/**/*.${EXTENSION_TS}`],
-=======
     files: [`apps/**/*${EXTENSION_TS}`],
->>>>>>> 2e5c429f
     rules: {
       '@typescript-eslint/no-explicit-any': 'off',
     },
