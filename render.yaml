--- conflicted
+++ resolved
@@ -11,7 +11,6 @@
     # We use preview environments instead
     pullRequestPreviewsEnabled: false
     plan: starter
-    previewPlan: free
     envVars:
       - key: NODE_VERSION
         value: 18
@@ -22,23 +21,4 @@
       - fromGroup: GitHub mui-bot2 public_repo
       - fromGroup: HiBob
       - fromGroup: Zendesk
-<<<<<<< HEAD
-      - fromGroup: Google Sheet service account
-
-  - type: web
-    name: datagrid-example
-    env: node
-    repo: https://github.com/mui/mui-toolpad.git
-    rootDir: examples/custom-datagrid-column
-    buildCommand: yarn && yarn build
-    startCommand: node_modules/.bin/toolpad start
-    # We use preview environments instead
-    pullRequestPreviewsEnabled: false
-    envVars:
-      - key: NODE_VERSION
-        value: 18
-      - key: NODE_OPTIONS
-        value: --enable-source-maps
-=======
-      - fromGroup: Google Sheet service account
->>>>>>> 9446561f
+      - fromGroup: Google Sheet service account