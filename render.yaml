--- conflicted
+++ resolved
@@ -13,12 +13,9 @@
       - fromGroup: MUI Store database
       - fromGroup: GitHub public
       - fromGroup: HiBob
-<<<<<<< HEAD
       - fromGroup: Google sheet token
       - fromGroup: Google service account
-=======
       - fromGroup: Zendesk
->>>>>>> e19948b4
 
   - type: web
     name: datagrid-example
