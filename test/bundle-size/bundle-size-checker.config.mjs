/**
 * @file Configuration file for bundle-size-checker
 *
 * This file determines which packages and components will have their bundle sizes measured.
 */
import { defineConfig } from '@mui/internal-bundle-size-checker';

/**
 * Generates the entrypoints configuration by scanning the exports field in package.json.
 */
export default defineConfig(async () => {
  return {
    entrypoints: [
      {
        id: 'Base UI checkbox',
        code: `
          import * as React from 'react';
          import { Checkbox } from '@base-ui-components/react/checkbox';

          export default function ExampleCheckbox() {
            return (<>
              <Checkbox.Root />
              <Checkbox.Indicator />
            </>)
          }
        `,
        externals: ['react', 'react-dom'],
      },
      { id: '@base-ui-components/react', track: true, expand: true },
      '@base-ui-components/react/checkbox#Checkbox',
      '@mui/x-charts-pro/BarChartPro',
<<<<<<< HEAD
      '@mui/x-charts-pro',
=======
      '@mui/internal-docs-infra/useDemo',
>>>>>>> b59e262e
    ],
    upload: !!process.env.CI,
    comment: true,
  };
});<|MERGE_RESOLUTION|>--- conflicted
+++ resolved
@@ -29,11 +29,8 @@
       { id: '@base-ui-components/react', track: true, expand: true },
       '@base-ui-components/react/checkbox#Checkbox',
       '@mui/x-charts-pro/BarChartPro',
-<<<<<<< HEAD
       '@mui/x-charts-pro',
-=======
-      '@mui/internal-docs-infra/useDemo',
->>>>>>> b59e262e
+      { id: '@mui/internal-docs-infra', track: true, expand: true },
     ],
     upload: !!process.env.CI,
     comment: true,
