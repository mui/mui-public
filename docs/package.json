{
  "name": "@mui/internal-infra-docs",
  "version": "0.1.0",
  "private": true,
  "scripts": {
    "dev": "next dev --turbopack",
    "build": "next build",
    "build-exp": "next build --turbopack",
    "start": "serve ./out"
  },
  "dependencies": {
    "@base-ui-components/react": "1.0.0-beta.1",
    "@mdx-js/loader": "^3.1.0",
    "@mdx-js/react": "^3.1.0",
    "@mui/internal-docs-infra": "workspace:^",
    "@next/mdx": "^15.3.4",
    "@types/mdx": "^2.0.13",
    "next": "v15.5.2",
    "react": "^19.0.0",
    "react-dom": "^19.0.0",
    "react-runner": "^1.0.5",
    "remark-gfm": "^4.0.1",
    "server-only": "^0.0.1",
    "use-editable": "^2.3.3",
    "vscode-oniguruma": "^2.0.1",
    "web-vitals": "^5.1.0"
  },
  "devDependencies": {
    "@next/bundle-analyzer": "^15.5.2",
    "@types/node": "^20",
    "@types/react": "^19",
    "@types/react-dom": "^19",
    "@wooorm/starry-night": "^3.8.0",
<<<<<<< HEAD
    "typescript": "^5",
    "typescript-api-extractor": "1.0.0-alpha.8"
=======
    "serve": "^14.2.5",
    "typescript": "^5"
>>>>>>> 8fa08211
  }
}<|MERGE_RESOLUTION|>--- conflicted
+++ resolved
@@ -31,12 +31,8 @@
     "@types/react": "^19",
     "@types/react-dom": "^19",
     "@wooorm/starry-night": "^3.8.0",
-<<<<<<< HEAD
+    "serve": "^14.2.5",
     "typescript": "^5",
     "typescript-api-extractor": "1.0.0-alpha.8"
-=======
-    "serve": "^14.2.5",
-    "typescript": "^5"
->>>>>>> 8fa08211
   }
 }