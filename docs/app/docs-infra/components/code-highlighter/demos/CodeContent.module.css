--- conflicted
+++ resolved
@@ -52,7 +52,6 @@
   overflow-x: auto;
 }
 
-<<<<<<< HEAD
 .codeBlock code {
   display: block;
   white-space: normal;
@@ -61,7 +60,8 @@
 .codeBlock > code > span > span {
   display: block;
   white-space: pre;
-=======
+}
+
 .name {
   display: flex;
   align-items: center;
@@ -73,5 +73,4 @@
   padding: 8px 12px;
   font-size: 12px;
   font-family: var(--font-geist-mono);
->>>>>>> d451af44
 }