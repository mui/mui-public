# Loader Utilities

The loader utilities provide a comprehensive set of functions for resolving, parsing, and processing import statements in JavaScript/TypeScript code. These utilities are essential for building systems that need to analyze and transform code imports, such as code highlighters, bundlers, and documentation generators.

## Overview

The loader utilities consist of several interconnected modules:

- **`parseImportsAndComments`** - Parses import statements and optionally processes comments
- **`resolveModulePath`** - Resolves module paths to actual file paths
- **`resolveImportResult`** - Resolves all imports from a parsed result
- **`processRelativeImports`** - Transforms and processes resolved imports
- **`getFileNameFromUrl`** - Extracts file names and extensions from URLs/paths
- **`extractNameAndSlugFromUrl`** - Extracts human-readable names and slugs from URLs
- **`rewriteImports`** - Rewrites import statements in source code
- **`fileUrlToPortablePath`** / **`portablePathToFileUrl`** - Path conversion utilities
- **`getLanguageFromExtension`** / **`normalizeLanguage`** - Language detection utilities
- **`externalsToPackages`** - Converts external imports to package names

## Architecture

```mermaid
graph TD
    A[Source Code] --> B[parseImportsAndComments]
    B --> C[ImportsAndComments]
    C --> D[resolveImportResult]
    D --> E[Resolved Paths Map]
    C --> F[processRelativeImports]
    E --> F
    F --> G[Processed Result]

    H[File URLs] --> I[getFileNameFromUrl]
    I --> J[File Metadata]

    K[Source + Import Map] --> L[rewriteImports]
    L --> M[Transformed Source]
```

## Core Functions

### parseImportsAndComments

Parses import statements from JavaScript/TypeScript/CSS source code and extracts import information. Optionally processes and removes comments.

```typescript
<<<<<<< HEAD
import { parseImports } from '@mui/internal-docs-infra/pipeline/loaderUtils';
=======
import { parseImportsAndComments } from '@mui/internal-docs-infra/pipeline/loaderUtils';
>>>>>>> f0b2ea79

const source = `
import React from 'react';
import { Component } from '../components/Component';
import type { Props } from '../types';
import '../styles.css';
`;

const result = await parseImportsAndComments(source, 'file:///src/current/file.tsx');
console.log(result);
// {
//   relative: {
//     '../components/Component': {
//       url: 'file:///src/components/Component',
//       names: [{ name: 'Component', type: 'named' }],
//       positions: [{ start: 45, end: 72 }]
//     },
//     '../types': {
//       url: 'file:///src/types',
//       names: [{ name: 'Props', type: 'named', isType: true }],
//       includeTypeDefs: true,
//       positions: [{ start: 100, end: 112 }]
//     },
//     '../styles.css': {
//       url: 'file:///src/styles.css',
//       names: [],
//       positions: [{ start: 130, end: 145 }]
//     }
//   },
//   externals: {
//     'react': {
//       names: [{ name: 'React', type: 'default' }],
//       positions: [{ start: 15, end: 22 }]
//     }
//   }
// }
```

**With comment processing:**

```typescript
const result = await parseImportsAndComments(source, fileUrl, {
  removeCommentsWithPrefix: ['@internal'],
  notableCommentsPrefix: ['TODO'],
});
// Returns: { relative, externals, code, comments }
// - code: source with matching comments removed
// - comments: Record<lineNumber, commentContent[]>
```

**Features:**

- ✓ **Type-aware parsing** - Detects `import type` statements and marks them with `includeTypeDefs: true`
- ✓ **All import patterns** - Named imports, default imports, namespace imports, side-effect imports
- ✓ **Relative path resolution** - Converts relative imports to absolute `file://` URLs
- ✓ **Mixed import handling** - Handles both type and value imports from the same module
- ✓ **Non-JS asset support** - Handles CSS `@import` statements
- ✓ **Position tracking** - Records start/end positions of import paths for rewriting
- ✓ **Comment processing** - Optionally removes comments and collects notable ones
- ✓ **MDX support** - Correctly handles code blocks in MDX files

### resolveModulePath

Resolves module paths to actual file paths using filesystem directory reading.

```typescript
import { resolveModulePath } from '@mui/internal-docs-infra/pipeline/loaderUtils';
<<<<<<< HEAD
=======
import type { DirectoryReader } from '@mui/internal-docs-infra/pipeline/loaderUtils';
>>>>>>> f0b2ea79

// directoryReader returns directory entries for a given file:// URL
const directoryReader: DirectoryReader = async (path) => {
  // Implementation that returns DirectoryEntry[]
};

// Basic resolution - returns file:// URL
const resolved = await resolveModulePath('file:///src/components/Button', directoryReader);
console.log(resolved); // 'file:///src/components/Button.tsx'

// Type-aware resolution - returns object with both paths
const typeAware = await resolveModulePath(
  'file:///src/components/Button',
  directoryReader,
  {},
  true, // includeTypeDefs
);
console.log(typeAware);
// {
//   import: 'file:///src/components/Button.tsx',
//   typeImport: 'file:///src/components/Button.d.ts'
// }
```

**Features:**

- ✓ **Type-aware resolution** - Different extension priorities for type vs value imports
- ✓ **Index file support** - Resolves `Button` to `Button/index.tsx`
- ✓ **Extension priority** - Follows TypeScript resolution rules
- ✓ **Optimized filesystem access** - Single directory read when possible
- ✓ **File URL handling** - Works with `file://` URLs and portable paths

**Extension Priorities:**

- **Value imports**: `.ts`, `.tsx`, `.js`, `.jsx`, `.mdx`, `.d.ts`
- **Type imports**: `.d.ts`, `.ts`, `.tsx`, `.js`, `.jsx`, `.mdx`

### resolveModulePaths

Resolves multiple module paths efficiently by grouping them by directory.

```typescript
import { resolveModulePaths } from '@mui/internal-docs-infra/pipeline/loaderUtils';

const paths = ['/src/components/Button', '/src/components/Input', '/src/utils/helpers'];

const resolved = await resolveModulePaths(paths, directoryReader);
// Map {
//   '/src/components/Button' => 'file:///src/components/Button.tsx',
//   '/src/components/Input' => 'file:///src/components/Input.tsx',
//   '/src/utils/helpers' => 'file:///src/utils/helpers/index.ts'
// }
```

### resolveImportResult

Resolves all imports from a `parseImportsAndComments` result, handling JavaScript modules and static assets differently.

```typescript
import {
  parseImportsAndComments,
  resolveImportResult,
} from '@mui/internal-docs-infra/pipeline/loaderUtils';

const { relative } = await parseImportsAndComments(source, fileUrl);
const resolved = await resolveImportResult(relative, directoryReader);
// Map from import URL to resolved file:// URL
```

### resolveVariantPaths

Resolves variant paths from a variants object (useful for demo systems).

```typescript
import { resolveVariantPaths } from '@mui/internal-docs-infra/pipeline/loaderUtils';

const variants = {
  TypeScript: '/src/demos/Button',
  JavaScript: '/src/demos/Button.js',
};

const resolved = await resolveVariantPaths(variants, directoryReader);
// Map {
//   'TypeScript' => 'file:///src/demos/Button.tsx',
//   'JavaScript' => 'file:///src/demos/Button.js'
// }
```

### processRelativeImports

Transforms resolved imports based on different storage strategies.

```typescript
import { processRelativeImports } from '@mui/internal-docs-infra/pipeline/loaderUtils';

const result = processRelativeImports(
  source,
  importResult.relative, // from parseImportsAndComments
  'flat', // storeAt mode: 'flat' | 'canonical' | 'import'
  true, // isJsFile: true for JS/TS, false for CSS/JSON
  resolvedPathsMap, // from resolveImportResult (required for JS files)
);

console.log(result);
// {
//   processedSource: "import Component from './Component';",
//   extraFiles: {
//     './Component.tsx': 'file:///src/components/Component.tsx'
//   }
// }
```

**Storage Strategies:**

1. **`flat`** - Flattens all imports to current directory level

   ```typescript
   // import Component from '../components/Component';
   // File stored at: ../components/Component/index.tsx
   // File Displayed As:  Component.tsx
   ```

2. **`import`** - Preserves original import path without rewriting

   ```typescript
   // import Component from '../components/Component';
   // File Stored at: ../components/Component/index.tsx
   // File Displayed As:  ../components/Component.tsx
   ```

3. **`canonical`** - Preserves the original file structure
   ```typescript
   // import Component from '../components/Component';
   // File Stored at: ../components/Component/index.tsx
   // File Displayed As:  ../components/Component/index.tsx
   ```

### getFileNameFromUrl

Extracts file names and extensions from URLs and file paths.

```typescript
import { getFileNameFromUrl } from '@mui/internal-docs-infra/pipeline/loaderUtils';

const meta = getFileNameFromUrl('file:///src/components/Button.tsx');
console.log(meta); // { fileName: 'Button.tsx', extension: '.tsx' }

// Handles compound extensions
const types = getFileNameFromUrl('file:///src/types.d.ts');
console.log(types); // { fileName: 'types.d.ts', extension: '.d.ts' }

// Handles CSS modules
const cssModule = getFileNameFromUrl('file:///src/styles.module.css');
console.log(cssModule); // { fileName: 'styles.module.css', extension: '.module.css' }

// Works with URLs
const url = getFileNameFromUrl('https://example.com/file.js');
console.log(url); // { fileName: 'file.js', extension: '.js' }
```

**Supported Compound Extensions:**

`.module.css`, `.module.scss`, `.d.ts`, `.test.ts`, `.test.tsx`, `.spec.ts`, `.config.ts`, `.stories.tsx`, and more.

### extractNameAndSlugFromUrl

Extracts and formats human-readable names and URL-friendly slugs from file paths.

```typescript
import { extractNameAndSlugFromUrl } from '@mui/internal-docs-infra/pipeline/loaderUtils';

// Handles index files (uses parent directory name)
const demo = extractNameAndSlugFromUrl('file:///app/components/demos/advanced-keyboard/index.ts');
console.log(demo); // { name: 'Advanced Keyboard', slug: 'advanced-keyboard' }

// Handles camelCase filenames
const camel = extractNameAndSlugFromUrl('/src/components/customButton.tsx');
console.log(camel); // { name: 'Custom Button', slug: 'custom-button' }

// Handles kebab-case filenames
const kebab = extractNameAndSlugFromUrl('/src/components/button-group.tsx');
console.log(kebab); // { name: 'Button Group', slug: 'button-group' }
```

**Features:**

- ✓ **Index file handling** - Uses parent directory name for `index.*` files
- ✓ **Extension stripping** - Removes all file extensions (`.js`, `.d.ts`, `.module.css`, etc.)
- ✓ **camelCase conversion** - Converts `customButton` to `Custom Button` / `custom-button`
- ✓ **kebab-case conversion** - Converts `button-group` to `Button Group` / `button-group`
- ✓ **URL protocol support** - Handles `file://` URLs and regular paths

### externalsToPackages

Converts an array of external import paths to a packages object for dependency tracking.

```typescript
import { externalsToPackages } from '@mui/internal-docs-infra/pipeline/loaderUtils';

const externals = [
  'react',
  'react-dom',
  '@mui/internal-docs-infra/CodeHighlighter',
  '@mui/internal-docs-infra/pipeline/parseSource',
  'lodash/get',
  'some-package/submodule/deep',
  '@/components/Button', // path alias - filtered out
];

const packages = externalsToPackages(externals);
console.log(packages);
// {
//   'react': true,
//   'react-dom': true,
//   '@mui/internal-docs-infra': true,
//   'lodash': true,
//   'some-package': true
// }
```

**Features:**

- ✓ **Scoped package handling** - Extracts `@scope/package` from longer paths
- ✓ **Submodule extraction** - Converts `lodash/get` to `lodash`
- ✓ **Path alias filtering** - Ignores imports starting with `@/`
- ✓ **Deduplication** - Returns unique packages as object keys

### rewriteImports

Rewrites import statements in source code based on a mapping, using precise position data.

```typescript
<<<<<<< HEAD
import { mergeExternals } from '@mui/internal-docs-infra/pipeline/loaderUtils';
import type { Externals } from '@mui/internal-docs-infra/CodeHighlighter/types';
=======
import { rewriteImports } from '@mui/internal-docs-infra/pipeline/loaderUtils';
>>>>>>> f0b2ea79

const source = `
import Component from '../components/Component';
import { helper } from '../utils/helper';
`;

const importPathMapping = new Map([
  ['../components/Component', './Component'],
  ['../utils/helper', './helper'],
]);

// importResult contains position data from parseImportsAndComments
const rewritten = rewriteImports(source, importPathMapping, importResult.relative);
console.log(rewritten);
// import Component from './Component';
// import { helper } from './helper';
```

### rewriteImportsToNull

Converts import statements to const declarations set to null. Useful when precomputing data that makes imports unnecessary.

```typescript
import { rewriteImportsToNull } from '@mui/internal-docs-infra/pipeline/loaderUtils';

const source = `import { Component } from './Component';`;

const importPathsToRewrite = new Set(['./Component']);
const rewritten = rewriteImportsToNull(source, importPathsToRewrite, importResult.relative);
console.log(rewritten);
// const Component = null;
```

### removeImports

Removes entire import statements for specified import paths.

```typescript
<<<<<<< HEAD
import { rewriteImports } from '@mui/internal-docs-infra/pipeline/loaderUtils';
=======
import { removeImports } from '@mui/internal-docs-infra/pipeline/loaderUtils';
>>>>>>> f0b2ea79

const source = `
import React from 'react';
import { helper } from './helper';
`;

const importPathsToRemove = new Set(['./helper']);
const result = removeImports(source, importPathsToRemove, importResult.relative);
console.log(result);
// import React from 'react';
```

## Path Conversion Utilities

### fileUrlToPortablePath

Converts a `file://` URL to a portable POSIX-style path for cross-platform path manipulation.

```typescript
import { fileUrlToPortablePath } from '@mui/internal-docs-infra/pipeline/loaderUtils';

// Unix
fileUrlToPortablePath('file:///home/user/file.ts');
// => '/home/user/file.ts'

// Windows
fileUrlToPortablePath('file:///C:/Users/file.ts');
// => '/C:/Users/file.ts'

// Already a portable path (passthrough)
fileUrlToPortablePath('/home/user/file.ts');
// => '/home/user/file.ts'
```

### portablePathToFileUrl

Converts a portable path back to a `file://` URL.

```typescript
<<<<<<< HEAD
import {
  resolveModulePathWithFs,
  resolveImportResultWithFs,
  resolveVariantPathsWithFs,
} from '@mui/internal-docs-infra/pipeline/loaderUtils';
=======
import { portablePathToFileUrl } from '@mui/internal-docs-infra/pipeline/loaderUtils';
>>>>>>> f0b2ea79

portablePathToFileUrl('/home/user/file.ts');
// => 'file:///home/user/file.ts'

portablePathToFileUrl('/C:/Users/file.ts');
// => 'file:///C:/Users/file.ts'

// Already a URL (passthrough)
portablePathToFileUrl('file:///home/user/file.ts');
// => 'file:///home/user/file.ts'
```

## Language Detection Utilities

### getLanguageFromExtension

Gets the language name from a file extension.

```typescript
import { getLanguageFromExtension } from '@mui/internal-docs-infra/pipeline/loaderUtils';

getLanguageFromExtension('.tsx'); // => 'tsx'
getLanguageFromExtension('.ts'); // => 'typescript'
getLanguageFromExtension('.css'); // => 'css'
getLanguageFromExtension('.mdx'); // => 'mdx'
```

### normalizeLanguage

Normalizes language aliases to canonical names.

```typescript
import { normalizeLanguage } from '@mui/internal-docs-infra/pipeline/loaderUtils';

normalizeLanguage('js'); // => 'javascript'
normalizeLanguage('ts'); // => 'typescript'
normalizeLanguage('bash'); // => 'shell'
normalizeLanguage('yml'); // => 'yaml'
```

### languageMap / languageAliasMap

Constants for extension-to-language and alias-to-language mappings.

```typescript
import { languageMap, languageAliasMap } from '@mui/internal-docs-infra/pipeline/loaderUtils';

// languageMap: { '.js': 'javascript', '.ts': 'typescript', ... }
// languageAliasMap: { 'js': 'javascript', 'bash': 'shell', ... }
```

## Module Detection

### isJavaScriptModule

Checks if a path represents a JavaScript/TypeScript module.

```typescript
import { isJavaScriptModule } from '@mui/internal-docs-infra/pipeline/loaderUtils';

isJavaScriptModule('./component.tsx'); // => true
isJavaScriptModule('./styles.css'); // => false
isJavaScriptModule('./data.json'); // => false
isJavaScriptModule('./module'); // => true (no extension = assumed JS module)
```

## Complete Pipeline Example

Here's how to use all the utilities together for a complete import processing pipeline:

```typescript
import {
  parseImportsAndComments,
  resolveImportResult,
  processRelativeImports,
} from '@mui/internal-docs-infra/pipeline/loaderUtils';
<<<<<<< HEAD
=======
import type { DirectoryReader } from '@mui/internal-docs-infra/pipeline/loaderUtils';
>>>>>>> f0b2ea79

// Create a directory reader (implementation depends on your environment)
const directoryReader: DirectoryReader = async (dirUrl) => {
  // Return DirectoryEntry[] for the given file:// URL
};

async function processCodeImports(source: string, fileUrl: string) {
  // 1. Parse imports from source
  const { relative, externals } = await parseImportsAndComments(source, fileUrl);

  // 2. Resolve import paths to actual files
  const resolvedPathsMap = await resolveImportResult(relative, directoryReader);

  // 3. Process and transform the imports
  const result = processRelativeImports(
    source,
    relative,
    'flat',
    true, // isJsFile
    resolvedPathsMap,
  );

  return { result, externals };
}

// Usage
const source = `
import React from 'react';
import { Button } from '../components/Button';
import type { Props } from '../types';
import '../styles.css';
`;

const { result, externals } = await processCodeImports(source, 'file:///src/demo/example.tsx');

console.log(result.processedSource);
// import React from 'react';
// import { Button } from './Button';
// import type { Props } from './types';
// import './styles.css';

console.log(result.extraFiles);
// {
//   './Button.tsx': 'file:///src/components/Button.tsx',
//   './types.d.ts': 'file:///src/types.d.ts',
//   './styles.css': 'file:///src/styles.css'
// }

console.log(externals);
// {
//   'react': {
//     names: [{ name: 'React', type: 'default' }],
//     positions: [...]
//   }
// }
```

## Type Definitions

### Import Types

```typescript
/** Represents a single import name with its properties */
interface ImportName {
  /** The imported name or identifier */
  name: string;
  /** The alias used when importing (e.g., 'as newName') */
  alias?: string;
  /** The type of import: default, named, or namespace (*) */
  type: 'default' | 'named' | 'namespace';
  /** Whether this is a TypeScript type-only import */
  isType?: boolean;
}

/** Represents the position of an import path in the source code */
interface ImportPathPosition {
  /** The start index of the import path (including quotes) */
  start: number;
  /** The end index of the import path (including quotes) */
  end: number;
}

/** Represents an import from a relative path */
interface RelativeImport {
  /** The resolved absolute URL to the imported file (file:// URL) */
  url: string;
  /** Array of imported names from this module */
  names: ImportName[];
  /** Whether TypeScript type definitions should be included */
  includeTypeDefs?: true;
  /** Array of positions where this import path appears */
  positions: ImportPathPosition[];
}

/** Represents an import from an external package */
interface ExternalImport {
  /** Array of imported names from this external package */
  names: ImportName[];
  /** Array of positions where this import path appears */
  positions: ImportPathPosition[];
}

/** The result of parsing import statements */
interface ImportsAndComments {
  /** Map of relative import paths to their import details */
  relative: Record<string, RelativeImport>;
  /** Map of external package names to their import details */
  externals: Record<string, ExternalImport>;
  /** The processed code with comments removed (if comment processing was requested) */
  code?: string;
  /** Map of line numbers to arrays of comment content */
  comments?: Record<number, string[]>;
}
```

### Resolution Types

```typescript
interface DirectoryEntry {
  name: string;
  isFile: boolean;
  isDirectory: boolean;
}

type DirectoryReader = (path: string) => Promise<DirectoryEntry[]>;

interface ResolveModulePathOptions {
  /** Array of file extensions to try when resolving modules */
  extensions?: string[];
}

interface TypeAwareResolveResult {
  import: string;
  typeImport?: string;
}
```

### Processing Types

```typescript
type StoreAtMode = 'canonical' | 'import' | 'flat';

interface ProcessImportsResult {
  processedSource: string;
  extraFiles: Record<string, string>;
}
```

### Extension Constants

```typescript
// Default extensions for JavaScript/TypeScript modules
const JAVASCRIPT_MODULE_EXTENSIONS = ['.ts', '.tsx', '.js', '.jsx', '.mdx', '.d.ts'];

// Type import extensions (prioritize .d.ts first)
const TYPE_IMPORT_EXTENSIONS = ['.d.ts', '.ts', '.tsx', '.js', '.jsx', '.mdx'];

// Value import extensions (standard priority)
const VALUE_IMPORT_EXTENSIONS = ['.ts', '.tsx', '.js', '.jsx', '.mdx', '.d.ts'];
```

## Performance Optimizations

### Filesystem Access Optimization

The utilities are optimized to minimize filesystem calls:

- **Single directory read** when `includeTypeDefs` is enabled
- **Batch resolution** for multiple imports in the same directory
- **Efficient file mapping** using basename lookups
- **Index file caching** for directory-based imports

## Error Handling

All functions include comprehensive error handling:

```typescript
try {
  const result = await resolveModulePath('/nonexistent/path', directoryReader);
} catch (error) {
  console.error(`Module resolution failed: ${error.message}`);
  // Error: Could not resolve module at path "/nonexistent/path".
  // Tried extensions: .ts, .tsx, .js, .jsx, .d.ts
}
```

## Testing

The utilities include comprehensive test coverage:

- **102 total tests** across 7 test files
- **Integration tests** for full pipeline scenarios
- **Unit tests** for individual functions
- **Edge case coverage** for error conditions
- **Performance benchmarks** for optimization verification<|MERGE_RESOLUTION|>--- conflicted
+++ resolved
@@ -43,11 +43,7 @@
 Parses import statements from JavaScript/TypeScript/CSS source code and extracts import information. Optionally processes and removes comments.
 
 ```typescript
-<<<<<<< HEAD
-import { parseImports } from '@mui/internal-docs-infra/pipeline/loaderUtils';
-=======
 import { parseImportsAndComments } from '@mui/internal-docs-infra/pipeline/loaderUtils';
->>>>>>> f0b2ea79
 
 const source = `
 import React from 'react';
@@ -115,10 +111,7 @@
 
 ```typescript
 import { resolveModulePath } from '@mui/internal-docs-infra/pipeline/loaderUtils';
-<<<<<<< HEAD
-=======
 import type { DirectoryReader } from '@mui/internal-docs-infra/pipeline/loaderUtils';
->>>>>>> f0b2ea79
 
 // directoryReader returns directory entries for a given file:// URL
 const directoryReader: DirectoryReader = async (path) => {
@@ -351,12 +344,7 @@
 Rewrites import statements in source code based on a mapping, using precise position data.
 
 ```typescript
-<<<<<<< HEAD
-import { mergeExternals } from '@mui/internal-docs-infra/pipeline/loaderUtils';
-import type { Externals } from '@mui/internal-docs-infra/CodeHighlighter/types';
-=======
 import { rewriteImports } from '@mui/internal-docs-infra/pipeline/loaderUtils';
->>>>>>> f0b2ea79
 
 const source = `
 import Component from '../components/Component';
@@ -395,11 +383,7 @@
 Removes entire import statements for specified import paths.
 
 ```typescript
-<<<<<<< HEAD
-import { rewriteImports } from '@mui/internal-docs-infra/pipeline/loaderUtils';
-=======
 import { removeImports } from '@mui/internal-docs-infra/pipeline/loaderUtils';
->>>>>>> f0b2ea79
 
 const source = `
 import React from 'react';
@@ -439,15 +423,7 @@
 Converts a portable path back to a `file://` URL.
 
 ```typescript
-<<<<<<< HEAD
-import {
-  resolveModulePathWithFs,
-  resolveImportResultWithFs,
-  resolveVariantPathsWithFs,
-} from '@mui/internal-docs-infra/pipeline/loaderUtils';
-=======
 import { portablePathToFileUrl } from '@mui/internal-docs-infra/pipeline/loaderUtils';
->>>>>>> f0b2ea79
 
 portablePathToFileUrl('/home/user/file.ts');
 // => 'file:///home/user/file.ts'
@@ -524,10 +500,7 @@
   resolveImportResult,
   processRelativeImports,
 } from '@mui/internal-docs-infra/pipeline/loaderUtils';
-<<<<<<< HEAD
-=======
 import type { DirectoryReader } from '@mui/internal-docs-infra/pipeline/loaderUtils';
->>>>>>> f0b2ea79
 
 // Create a directory reader (implementation depends on your environment)
 const directoryReader: DirectoryReader = async (dirUrl) => {
