--- conflicted
+++ resolved
@@ -44,14 +44,9 @@
     "@tsconfig/node22": "^22.0.2",
     "@types/node": "^22.18.6",
     "@types/semver": "^7.7.1",
-<<<<<<< HEAD
-    "@typescript-eslint/eslint-plugin": "8.43.0",
-    "@typescript-eslint/parser": "^8.43.0",
-    "@vitest/coverage-v8": "^3.2.4",
-=======
     "@typescript-eslint/eslint-plugin": "8.44.0",
     "@typescript-eslint/parser": "^8.44.0",
->>>>>>> 1585df08
+    "@vitest/coverage-v8": "^3.2.4",
     "eslint": "^9.35.0",
     "jsdom": "^26.1.0",
     "execa": "^9.6.0",
