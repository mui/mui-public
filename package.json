--- conflicted
+++ resolved
@@ -12,15 +12,11 @@
     "test:watch": "vitest",
     "typescript": "tsc --build --verbose",
     "release:version": "lerna version --no-changelog --no-push --no-git-tag-version --no-private",
-<<<<<<< HEAD
-    "release:build": "pnpm --filter \"./packages/**\" run build",
-    "docsI:dev": "pnpm --filter \"./packages/docs-infra/docs\" run dev",
-    "docsI:build": "pnpm --filter \"./packages/docs-infra\" run build",
-    "docsI:test": "pnpm --filter \"./packages/docs-infra\" run test"
-=======
     "release:build": "pnpm -r -F \"./packages/*\" run build",
-    "clean": "pnpm -r exec rm -rf build"
->>>>>>> 8ddf4c81
+    "clean": "pnpm -r exec rm -rf build",
+    "docsI:dev": "pnpm -F \"./packages/docs-infra/docs\" run dev",
+    "docsI:build": "pnpm -F \"./packages/docs-infra\" run build",
+    "docsI:test": "pnpm -F \"./packages/docs-infra\" run test"
   },
   "pnpm": {
     "packageExtensions": {
@@ -39,10 +35,7 @@
   "dependencies": {
     "@actions/core": "^1.10.1",
     "@actions/github": "^6.0.0",
-<<<<<<< HEAD
-=======
     "@octokit/rest": "^22.0.0",
->>>>>>> 8ddf4c81
     "@eslint/compat": "^1.3.0",
     "@mui/internal-bundle-size-checker": "workspace:*",
     "@mui/internal-code-infra": "workspace:*",
