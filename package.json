{
  "name": "mui-public",
  "version": "2.0.7",
  "private": true,
  "scripts": {
    "preinstall": "npx only-allow pnpm",
    "eslint": "eslint . --cache --report-unused-disable-directives --ext .js,.ts,.tsx --max-warnings 0",
    "eslint:ci": "eslint . --report-unused-disable-directives --ext .js,.ts,.tsx --max-warnings 0",
    "prettier": "pretty-quick --ignore-path .lintignore --branch master",
    "prettier:all": "prettier --write . --ignore-path .lintignore",
    "update-netlify-ignore": "node ./update-netlify-ignore.mjs @apps/code-infra-dashboard",
    "test": "vitest",
    "stylelint": "stylelint --reportInvalidScopeDisables --reportNeedlessDisables \"**/*.?(c|m)[jt]s?(x)\" \"**/*.css\" --ignore-path .lintignore",
    "typescript": "tsc -b --verbose",
    "release:version": "lerna version --no-changelog --no-push --no-git-tag-version --no-private",
    "release:build": "pnpm -r -F \"./packages/*\" run build",
    "size:snapshot": "pnpm -F ./test/bundle-size check",
    "size:why": "pnpm size:snapshot --analyze",
    "clean": "pnpm -r exec rm -rf build"
  },
  "pnpm": {
    "packageExtensions": {
      "@eslint/config-helpers@*": {
        "peerDependencies": {
          "eslint": "*"
        },
        "peerDependenciesMeta": {
          "eslint": {
            "optional": true
          }
        }
      }
    }
  },
  "dependencies": {
    "@actions/core": "^1.11.1",
    "@actions/github": "^6.0.1",
    "@eslint/compat": "^1.3.2",
    "@mui/internal-bundle-size-checker": "workspace:*",
    "@mui/internal-code-infra": "workspace:*",
    "@octokit/rest": "^22.0.0",
    "@tsconfig/node22": "^22.0.2",
    "@types/node": "^22.18.6",
    "@types/semver": "^7.7.1",
    "@typescript-eslint/eslint-plugin": "8.44.0",
    "@typescript-eslint/parser": "^8.44.0",
    "eslint": "^9.35.0",
    "execa": "^9.6.0",
    "lerna": "^8.2.4",
    "prettier": "^3.6.2",
    "pretty-quick": "^4.2.2",
    "semver": "^7.7.2",
    "tsx": "^4.20.5",
    "typescript": "^5.9.2",
    "vitest": "^3.2.4"
  },
  "devDependencies": {
    "@babel/plugin-transform-react-constant-elements": "^7.27.1",
<<<<<<< HEAD
    "eslint-plugin-n": "^17.21.3",
    "stylelint": "^16.24.0"
=======
    "eslint-plugin-n": "^17.23.1"
>>>>>>> d94eb282
  },
  "packageManager": "pnpm@10.17.0",
  "engines": {
    "pnpm": "10.17.0",
    "node": ">=22.18.0"
  }
}<|MERGE_RESOLUTION|>--- conflicted
+++ resolved
@@ -56,12 +56,8 @@
   },
   "devDependencies": {
     "@babel/plugin-transform-react-constant-elements": "^7.27.1",
-<<<<<<< HEAD
-    "eslint-plugin-n": "^17.21.3",
+    "eslint-plugin-n": "^17.23.1",
     "stylelint": "^16.24.0"
-=======
-    "eslint-plugin-n": "^17.23.1"
->>>>>>> d94eb282
   },
   "packageManager": "pnpm@10.17.0",
   "engines": {
