{
  "name": "mui-public",
  "private": true,
  "scripts": {
    "preinstall": "npx only-allow pnpm",
    "eslint": "eslint . --cache --report-unused-disable-directives --ext .js,.ts,.tsx --max-warnings 0",
    "eslint:ci": "eslint . --report-unused-disable-directives --ext .js,.ts,.tsx --max-warnings 0",
    "prettier": "pretty-quick --ignore-path .lintignore",
    "prettier:all": "prettier --write . --ignore-path .lintignore",
    "update-netlify-ignore": "node ./update-netlify-ignore.js @app/code-infra-dashboard",
    "test": "vitest",
    "typescript": "tsc --build --verbose",
    "release:prepare": "pnpm install && pnpm release:build",
    "release:version": "lerna version --no-changelog --no-push --no-git-tag-version --no-private",
    "release:build": "pnpm --filter \"./packages/**\" run build",
<<<<<<< HEAD
    "release:publish": "tsx scripts/publish.mjs",
    "pkg-pr-new-packages": "pnpm ls -r --parseable --depth -1 -F \"./packages/**\"",
    "clean": "pnpm -r exec rm -rf build"
=======
    "pkg-pr-new-packages": "pnpm ls -r --parseable --depth -1 -F \"./packages/**\""
>>>>>>> 556e598a
  },
  "pnpm": {
    "packageExtensions": {
      "@eslint/config-helpers@*": {
        "peerDependencies": {
          "eslint": "*"
        },
        "peerDependenciesMeta": {
          "eslint": {
            "optional": true
          }
        }
      }
    }
  },
  "dependencies": {
    "@actions/core": "^1.10.1",
    "@actions/github": "^6.0.0",
    "@octokit/rest": "^22.0.0",
    "git-url-parse": "^16.1.0",
    "@eslint/compat": "^1.3.0",
    "@mui/internal-bundle-size-checker": "workspace:*",
    "@mui/internal-code-infra": "workspace:*",
    "@tsconfig/node22": "^22.0.2",
    "@types/node": "^24.0.3",
    "@types/semver": "^7.7.0",
    "@typescript-eslint/eslint-plugin": "7.12.0",
    "@typescript-eslint/parser": "^8.35.0",
    "eslint": "^9.29.0",
    "lerna": "^8.2.2",
    "prettier": "^3.5.3",
    "pretty-quick": "^4.2.2",
    "tsx": "^4.20.3",
    "typescript": "^5.8.3",
    "execa": "^7.2.0",
    "semver": "^7.7.2",
    "vitest": "^3.1.3"
  },
  "packageManager": "pnpm@10.6.2",
  "engines": {
    "pnpm": "10.6.2",
    "node": ">=18.0.0"
  }
}<|MERGE_RESOLUTION|>--- conflicted
+++ resolved
@@ -13,13 +13,8 @@
     "release:prepare": "pnpm install && pnpm release:build",
     "release:version": "lerna version --no-changelog --no-push --no-git-tag-version --no-private",
     "release:build": "pnpm --filter \"./packages/**\" run build",
-<<<<<<< HEAD
-    "release:publish": "tsx scripts/publish.mjs",
     "pkg-pr-new-packages": "pnpm ls -r --parseable --depth -1 -F \"./packages/**\"",
     "clean": "pnpm -r exec rm -rf build"
-=======
-    "pkg-pr-new-packages": "pnpm ls -r --parseable --depth -1 -F \"./packages/**\""
->>>>>>> 556e598a
   },
   "pnpm": {
     "packageExtensions": {
