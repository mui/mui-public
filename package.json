{
  "name": "mui-public",
  "private": true,
  "scripts": {
    "preinstall": "npx only-allow pnpm",
    "eslint": "eslint . --cache --report-unused-disable-directives --ext .js,.ts,.tsx --max-warnings 0",
    "eslint:ci": "eslint . --report-unused-disable-directives --ext .js,.ts,.tsx --max-warnings 0",
    "prettier": "pretty-quick --ignore-path .eslintignore",
    "prettier:all": "prettier --write . --ignore-path .eslintignore",
    "update-netlify-ignore": "node ./update-netlify-ignore.js code-infra-dashboard",
<<<<<<< HEAD
    "test": "vitest",
    "typescript": "tsc --build --verbose"
=======
    "release:prepare": "pnpm install && pnpm release:build",
    "release:version": "lerna version --no-changelog --no-push --no-git-tag-version --no-private",
    "release:build": "pnpm --filter \"./packages/**\" run build",
    "release:publish": "pnpm publish --recursive --tag latest",
    "pkg-pr-new-packages": "pnpm ls -r --parseable --depth -1 -F \"./packages/**\"",
    "pkg-pr-new-release": "pnpm dlx pkg-pr-new publish $(pnpm -s pkg-pr-new-packages) --pnpm --comment=off --peerDeps --compact"
>>>>>>> c3edad5f
  },
  "devDependencies": {
    "@actions/core": "^1.10.1",
    "@actions/github": "^6.0.0",
    "@mui/internal-bundle-size-checker": "workspace:*",
    "@mui/monorepo": "https://github.com/mui/material-ui.git#010de4505361345951824d905d1508d6f258ba67",
    "@typescript-eslint/eslint-plugin": "7.12.0",
    "@typescript-eslint/parser": "7.12.0",
    "eslint": "8.57.0",
    "eslint-config-airbnb": "19.0.4",
    "eslint-config-airbnb-typescript": "18.0.0",
    "eslint-config-prettier": "9.1.0",
    "eslint-import-resolver-typescript": "^4.3.4",
    "eslint-plugin-filenames": "1.3.2",
    "eslint-plugin-import": "2.29.1",
    "eslint-plugin-jsx-a11y": "6.8.0",
    "eslint-plugin-material-ui": "workspace:*",
    "eslint-plugin-mocha": "10.4.3",
    "eslint-plugin-react": "7.34.2",
    "eslint-plugin-react-compiler": "latest",
    "eslint-plugin-react-hooks": "4.6.2",
    "eslint-plugin-testing-library": "^6.2.2",
    "eslint-plugin-typescript-enum": "2.1.0",
    "lerna": "^8.2.2",
    "prettier": "^3.3.3",
    "pretty-quick": "^4.0.0",
    "typescript": "^5.8.3"
  },
  "dependencies": {
    "@next/eslint-plugin-next": "^14.2.4",
    "vitest": "^3.1.3"
  },
  "packageManager": "pnpm@10.6.2",
  "engines": {
    "pnpm": "10.6.2",
    "node": ">=18.0.0"
  }
}<|MERGE_RESOLUTION|>--- conflicted
+++ resolved
@@ -8,17 +8,14 @@
     "prettier": "pretty-quick --ignore-path .eslintignore",
     "prettier:all": "prettier --write . --ignore-path .eslintignore",
     "update-netlify-ignore": "node ./update-netlify-ignore.js code-infra-dashboard",
-<<<<<<< HEAD
     "test": "vitest",
-    "typescript": "tsc --build --verbose"
-=======
+    "typescript": "tsc --build --verbose",
     "release:prepare": "pnpm install && pnpm release:build",
     "release:version": "lerna version --no-changelog --no-push --no-git-tag-version --no-private",
     "release:build": "pnpm --filter \"./packages/**\" run build",
     "release:publish": "pnpm publish --recursive --tag latest",
     "pkg-pr-new-packages": "pnpm ls -r --parseable --depth -1 -F \"./packages/**\"",
     "pkg-pr-new-release": "pnpm dlx pkg-pr-new publish $(pnpm -s pkg-pr-new-packages) --pnpm --comment=off --peerDeps --compact"
->>>>>>> c3edad5f
   },
   "devDependencies": {
     "@actions/core": "^1.10.1",
