{
  "name": "mui-public",
  "version": "2.0.8",
  "private": true,
  "scripts": {
    "preinstall": "npx only-allow pnpm",
    "eslint": "eslint . --cache --report-unused-disable-directives --max-warnings 0",
    "eslint:ci": "eslint . --report-unused-disable-directives --max-warnings 0",
    "prettier": "pretty-quick --ignore-path .lintignore --branch master",
    "prettier:all": "prettier --write . --ignore-path .lintignore",
    "update-netlify-ignore": "node ./update-netlify-ignore.mjs @apps/code-infra-dashboard",
    "test": "vitest",
    "markdownlint": "markdownlint-cli2 \"**/*.md\"",
    "stylelint": "stylelint --reportInvalidScopeDisables --reportNeedlessDisables \"**/*.?(c|m)[jt]s?(x)\" \"**/*.css\" --ignore-path .lintignore",
    "typescript": "tsc -b --verbose",
    "release:version": "lerna version --no-changelog --no-push --no-git-tag-version --no-private",
    "release:build": "pnpm -r -F \"./packages/*\" run build",
    "size:snapshot": "pnpm -F ./test/bundle-size check",
    "size:why": "pnpm size:snapshot --analyze",
    "clean": "pnpm -r exec rm -rf build",
    "docs:dev": "pnpm -F \"./docs\" run dev",
    "docs:build": "pnpm -F \"./docs\" run build",
<<<<<<< HEAD
    "docs:start": "pnpm -F \"./docs\" run start",
    "docs:infra": "pnpm -F \"./docs\" run docs-infra",
    "docs:validate": "pnpm -F \"./docs\" run docs-infra validate --command 'pnpm docs:validate'",
    "docs:lib": "pnpm -F \"./packages/docs-infra\" run build"
=======
    "docs:start": "pnpm -F \"./docs\" run start"
>>>>>>> 34cb67a0
  },
  "pnpm": {
    "packageExtensions": {
      "@eslint/config-helpers@*": {
        "peerDependencies": {
          "eslint": "*"
        },
        "peerDependenciesMeta": {
          "eslint": {
            "optional": true
          }
        }
      }
    }
  },
  "dependencies": {
    "@actions/core": "^1.11.1",
    "@actions/github": "^6.0.1",
    "@eslint/compat": "^1.4.1",
    "@mui/internal-bundle-size-checker": "workspace:*",
    "@mui/internal-code-infra": "workspace:*",
    "@next/eslint-plugin-next": "^15.5.6",
    "@octokit/rest": "^22.0.1",
    "@tsconfig/node22": "^22.0.2",
    "@types/node": "^22.18.13",
    "@types/semver": "^7.7.1",
    "@typescript-eslint/eslint-plugin": "8.46.3",
    "@typescript-eslint/parser": "^8.46.3",
    "@vitest/coverage-v8": "^4.0.7",
    "eslint": "^9.39.1",
    "jsdom": "^27.1.0",
    "lerna": "^9.0.0",
    "prettier": "^3.6.2",
    "pretty-quick": "^4.2.2",
    "semver": "^7.7.3",
    "tsx": "^4.20.6",
    "typescript": "^5.9.3",
    "vitest": "^4.0.7"
  },
  "devDependencies": {
    "@babel/plugin-transform-react-constant-elements": "^7.27.1",
    "eslint-plugin-n": "^17.23.1",
    "markdownlint-cli2": "^0.19.0",
    "stylelint": "^16.25.0"
  },
  "packageManager": "pnpm@10.20.0",
  "engines": {
    "pnpm": "10.20.0",
    "node": ">=22.18.0"
  }
}<|MERGE_RESOLUTION|>--- conflicted
+++ resolved
@@ -20,14 +20,7 @@
     "clean": "pnpm -r exec rm -rf build",
     "docs:dev": "pnpm -F \"./docs\" run dev",
     "docs:build": "pnpm -F \"./docs\" run build",
-<<<<<<< HEAD
-    "docs:start": "pnpm -F \"./docs\" run start",
-    "docs:infra": "pnpm -F \"./docs\" run docs-infra",
-    "docs:validate": "pnpm -F \"./docs\" run docs-infra validate --command 'pnpm docs:validate'",
-    "docs:lib": "pnpm -F \"./packages/docs-infra\" run build"
-=======
     "docs:start": "pnpm -F \"./docs\" run start"
->>>>>>> 34cb67a0
   },
   "pnpm": {
     "packageExtensions": {
