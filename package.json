--- conflicted
+++ resolved
@@ -8,17 +8,6 @@
     "eslint:ci": "eslint . --report-unused-disable-directives --ext .js,.ts,.tsx --max-warnings 0",
     "prettier": "pretty-quick --ignore-path .lintignore --branch master",
     "prettier:all": "prettier --write . --ignore-path .lintignore",
-<<<<<<< HEAD
-    "update-netlify-ignore": "node ./update-netlify-ignore.js @app/code-infra-dashboard",
-    "test": "vitest --run",
-    "test:watch": "vitest",
-    "typescript": "tsc --build --verbose",
-    "release:version": "lerna version --no-changelog --no-push --no-git-tag-version --no-private",
-    "release:build": "pnpm -r -F \"./packages/*\" run build",
-    "clean": "pnpm -r exec rm -rf build",
-    "docs:build": "pnpm -F \"./packages/docs-infra\" run build",
-    "docs:test": "pnpm -F \"./packages/docs-infra\" run test"
-=======
     "update-netlify-ignore": "node ./update-netlify-ignore.mjs @app/code-infra-dashboard",
     "test": "vitest",
     "typescript": "tsc --build --verbose",
@@ -26,8 +15,9 @@
     "release:build": "pnpm -r -F \"./packages/*\" run build",
     "size:snapshot": "pnpm -F ./test/bundle-size check",
     "size:why": "pnpm size:snapshot --analyze",
-    "clean": "pnpm -r exec rm -rf build"
->>>>>>> b322fc4e
+    "clean": "pnpm -r exec rm -rf build",
+    "docs:build": "pnpm -F \"./packages/docs-infra\" run build",
+    "docs:test": "pnpm -F \"./packages/docs-infra\" run test"
   },
   "pnpm": {
     "packageExtensions": {
@@ -53,21 +43,14 @@
     "@tsconfig/node22": "^22.0.2",
     "@types/node": "^24.3.0",
     "@types/semver": "^7.7.0",
-<<<<<<< HEAD
-    "@typescript-eslint/eslint-plugin": "7.12.0",
-    "@typescript-eslint/parser": "^8.35.0",
-    "@vitest/coverage-v8": "^3.2.4",
-    "eslint": "^9.29.0",
-    "jsdom": "^26.1.0",
-    "lerna": "^8.2.2",
-=======
     "@typescript-eslint/eslint-plugin": "8.40.0",
     "@typescript-eslint/parser": "^8.40.0",
+    "@vitest/coverage-v8": "^3.2.4",
     "danger": "^13.0.4",
     "eslint": "^9.34.0",
+    "jsdom": "^26.1.0",
     "execa": "^9.6.0",
     "lerna": "^8.2.3",
->>>>>>> b322fc4e
     "prettier": "^3.6.2",
     "pretty-quick": "^4.2.2",
     "semver": "^7.7.2",
