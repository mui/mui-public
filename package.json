{
  "name": "mui-public",
  "version": "2.0.7",
  "private": true,
  "scripts": {
    "preinstall": "npx only-allow pnpm",
    "eslint": "eslint . --cache --report-unused-disable-directives --ext .js,.ts,.tsx --max-warnings 0",
    "eslint:ci": "eslint . --report-unused-disable-directives --ext .js,.ts,.tsx --max-warnings 0",
    "prettier": "pretty-quick --ignore-path .lintignore --branch master",
    "prettier:all": "prettier --write . --ignore-path .lintignore",
    "update-netlify-ignore": "node ./update-netlify-ignore.mjs @apps/code-infra-dashboard",
    "test": "vitest",
    "typescript": "tsc --build --verbose",
    "release:version": "lerna version --no-changelog --no-push --no-git-tag-version --no-private",
    "release:build": "pnpm -r -F \"./packages/*\" run build",
    "size:snapshot": "pnpm -F ./test/bundle-size check",
    "size:why": "pnpm size:snapshot --analyze",
    "clean": "pnpm -r exec rm -rf build",
    "docs:build": "pnpm -F \"./packages/docs-infra\" run build",
    "docs:test": "pnpm -F \"./packages/docs-infra\" run test"
  },
  "pnpm": {
    "packageExtensions": {
      "@eslint/config-helpers@*": {
        "peerDependencies": {
          "eslint": "*"
        },
        "peerDependenciesMeta": {
          "eslint": {
            "optional": true
          }
        }
      }
    }
  },
  "dependencies": {
    "@actions/core": "^1.11.1",
    "@actions/github": "^6.0.1",
    "@eslint/compat": "^1.3.2",
    "@mui/internal-bundle-size-checker": "workspace:*",
    "@mui/internal-code-infra": "workspace:*",
    "@octokit/rest": "^22.0.0",
    "@tsconfig/node22": "^22.0.2",
    "@types/node": "^24.3.0",
    "@types/semver": "^7.7.0",
    "@typescript-eslint/eslint-plugin": "8.40.0",
    "@typescript-eslint/parser": "^8.40.0",
<<<<<<< HEAD
    "@vitest/coverage-v8": "^3.2.4",
    "danger": "^13.0.4",
=======
>>>>>>> ae126664
    "eslint": "^9.34.0",
    "jsdom": "^26.1.0",
    "execa": "^9.6.0",
    "lerna": "^8.2.3",
    "prettier": "^3.6.2",
    "pretty-quick": "^4.2.2",
    "semver": "^7.7.2",
    "tsx": "^4.20.5",
    "typescript": "^5.9.2",
    "vitest": "^3.2.4"
  },
  "devDependencies": {
    "@babel/plugin-transform-react-constant-elements": "^7.27.1",
    "eslint-plugin-n": "^17.21.3"
  },
  "packageManager": "pnpm@10.15.0",
  "engines": {
    "pnpm": "10.15.0",
    "node": ">=22.18"
  }
}<|MERGE_RESOLUTION|>--- conflicted
+++ resolved
@@ -45,11 +45,8 @@
     "@types/semver": "^7.7.0",
     "@typescript-eslint/eslint-plugin": "8.40.0",
     "@typescript-eslint/parser": "^8.40.0",
-<<<<<<< HEAD
     "@vitest/coverage-v8": "^3.2.4",
     "danger": "^13.0.4",
-=======
->>>>>>> ae126664
     "eslint": "^9.34.0",
     "jsdom": "^26.1.0",
     "execa": "^9.6.0",
