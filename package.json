{
  "name": "mui-public",
  "private": true,
  "scripts": {
    "preinstall": "npx only-allow pnpm",
    "eslint": "eslint . --cache --report-unused-disable-directives --ext .js,.ts,.tsx --max-warnings 0",
    "eslint:ci": "eslint . --report-unused-disable-directives --ext .js,.ts,.tsx --max-warnings 0",
    "prettier": "pretty-quick --ignore-path .lintignore",
    "prettier:all": "prettier --write . --ignore-path .lintignore",
    "update-netlify-ignore": "node ./update-netlify-ignore.js @app/code-infra-dashboard",
    "test": "vitest",
    "typescript": "tsc --build --verbose",
    "release:prepare": "pnpm install && pnpm release:build",
    "release:version": "lerna version --no-changelog --no-push --no-git-tag-version --no-private",
<<<<<<< HEAD
    "release:build": "pnpm --filter \"./packages/**\" run build",
    "pkg-pr-new-packages": "pnpm ls -r --parseable --depth -1 -F \"./packages/**\"",
    "clean": "pnpm -r exec rm -rf build"
=======
    "release:build": "pnpm --filter \"./packages/**\" run build"
>>>>>>> 53f90246
  },
  "pnpm": {
    "packageExtensions": {
      "@eslint/config-helpers@*": {
        "peerDependencies": {
          "eslint": "*"
        },
        "peerDependenciesMeta": {
          "eslint": {
            "optional": true
          }
        }
      }
    }
  },
  "dependencies": {
    "@actions/core": "^1.10.1",
    "@actions/github": "^6.0.0",
    "@octokit/rest": "^22.0.0",
    "git-url-parse": "^16.1.0",
    "@eslint/compat": "^1.3.0",
    "@mui/internal-bundle-size-checker": "workspace:*",
    "@mui/internal-code-infra": "workspace:*",
    "@tsconfig/node22": "^22.0.2",
    "@types/node": "^24.0.3",
    "@types/semver": "^7.7.0",
    "@typescript-eslint/eslint-plugin": "7.12.0",
    "@typescript-eslint/parser": "^8.35.0",
    "eslint": "^9.29.0",
    "lerna": "^8.2.2",
    "prettier": "^3.5.3",
    "pretty-quick": "^4.2.2",
    "tsx": "^4.20.3",
    "typescript": "^5.8.3",
    "execa": "^7.2.0",
    "semver": "^7.7.2",
    "vitest": "^3.1.3"
  },
  "packageManager": "pnpm@10.6.2",
  "engines": {
    "pnpm": "10.6.2",
    "node": ">=18.0.0"
  }
}<|MERGE_RESOLUTION|>--- conflicted
+++ resolved
@@ -12,13 +12,8 @@
     "typescript": "tsc --build --verbose",
     "release:prepare": "pnpm install && pnpm release:build",
     "release:version": "lerna version --no-changelog --no-push --no-git-tag-version --no-private",
-<<<<<<< HEAD
     "release:build": "pnpm --filter \"./packages/**\" run build",
-    "pkg-pr-new-packages": "pnpm ls -r --parseable --depth -1 -F \"./packages/**\"",
     "clean": "pnpm -r exec rm -rf build"
-=======
-    "release:build": "pnpm --filter \"./packages/**\" run build"
->>>>>>> 53f90246
   },
   "pnpm": {
     "packageExtensions": {
