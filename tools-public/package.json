{
  "name": "tools-public",
  "version": "0.1.0",
  "private": true,
  "scripts": {
    "dev": "toolpad dev",
    "build": "toolpad build",
    "start": "toolpad start"
  },
  "dependencies": {
<<<<<<< HEAD
    "@mui/toolpad": "https://pkg.csb.dev/mui/mui-toolpad/commit/a0fb98ce/@mui/toolpad",
=======
    "@mui/toolpad": "^0.1.16",
    "@googleapis/sheets": "^4.0.2",
    "@octokit/core": "^4.2.1",
>>>>>>> 6d807f1e
    "axios": "^1.3.6",
    "dayjs": "^1.11.8",
    "google-auth-library": "^8.8.0",
    "graphql": "^16.6.0",
    "graphql-request": "^6.0.0",
    "mysql": "^2.18.1",
    "recharts": "^2.5.0",
    "ssh2-promise": "^1.0.3"
  },
  "engines": {
    "node": "^16.17.0"
  },
  "devDependencies": {
    "@types/node": "^18.16.1",
    "@types/ssh2": "^1.11.11"
  }
}<|MERGE_RESOLUTION|>--- conflicted
+++ resolved
@@ -8,13 +8,9 @@
     "start": "toolpad start"
   },
   "dependencies": {
-<<<<<<< HEAD
     "@mui/toolpad": "https://pkg.csb.dev/mui/mui-toolpad/commit/a0fb98ce/@mui/toolpad",
-=======
-    "@mui/toolpad": "^0.1.16",
     "@googleapis/sheets": "^4.0.2",
     "@octokit/core": "^4.2.1",
->>>>>>> 6d807f1e
     "axios": "^1.3.6",
     "dayjs": "^1.11.8",
     "google-auth-library": "^8.8.0",
