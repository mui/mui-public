{
  "name": "tools-public",
  "version": "0.1.0",
  "private": true,
  "scripts": {
    "dev": "toolpad dev --viteRuntime",
    "build": "toolpad build --viteRuntime",
    "start": "toolpad start --viteRuntime"
  },
  "dependencies": {
<<<<<<< HEAD
    "@mui/toolpad": "^0.1.13",
    "@googleapis/sheets": "^4.0.2",
    "@octokit/core": "^4.2.1",
    "axios": "^1.3.6",
=======
    "@googleapis/sheets": "^4.0.2",
    "@mui/toolpad": "^0.1.16",
    "@octokit/core": "^4.2.1",
    "axios": "^1.3.6",
    "dayjs": "^1.11.8",
>>>>>>> e962e824
    "google-auth-library": "^8.8.0",
    "graphql": "^16.6.0",
    "graphql-request": "^6.0.0",
    "mysql": "^2.18.1",
    "recharts": "^2.5.0",
    "ssh2-promise": "^1.0.3"
  },
  "engines": {
    "node": "^16.17.0"
  },
  "devDependencies": {
    "@types/node": "^18.16.1",
    "@types/ssh2": "^1.11.11"
  }
}<|MERGE_RESOLUTION|>--- conflicted
+++ resolved
@@ -8,18 +8,11 @@
     "start": "toolpad start --viteRuntime"
   },
   "dependencies": {
-<<<<<<< HEAD
-    "@mui/toolpad": "^0.1.13",
+    "@mui/toolpad": "^0.1.16",
     "@googleapis/sheets": "^4.0.2",
     "@octokit/core": "^4.2.1",
     "axios": "^1.3.6",
-=======
-    "@googleapis/sheets": "^4.0.2",
-    "@mui/toolpad": "^0.1.16",
-    "@octokit/core": "^4.2.1",
-    "axios": "^1.3.6",
     "dayjs": "^1.11.8",
->>>>>>> e962e824
     "google-auth-library": "^8.8.0",
     "graphql": "^16.6.0",
     "graphql-request": "^6.0.0",
