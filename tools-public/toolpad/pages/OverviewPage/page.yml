# yaml-language-server: $schema=https://raw.githubusercontent.com/mui/mui-toolpad/v0.6.0/docs/schemas/v1/definitions.json#properties/Page

apiVersion: v1
kind: page
spec:
  title: Overview Page
  display: shell
  content:
    - component: Tabs
      name: tabs
      layout:
        columnSize: 1
      props:
        tabs:
          - title: KPI related pages (19/29)
            name: KPI related pages
          - title: Non-KPI related pages (3/29)
            name: Non-KPI related pages
          - title: Daily operations (7/29)
            name: Daily operations
        defaultValue: KPI related pages
    - component: Autocomplete
      name: autocomplete
    - component: Container
      name: container1
      children:
        - component: PageRow
          name: pageRow6
          children:
            - component: PageColumn
              name: pageColumn4
              children:
                - component: Text
                  name: text
                  props:
                    variant: h6
                    value: Finance KPIs
                  layout:
                    horizontalAlign: start
                - component: PageRow
                  name: pageRow9
                  props:
                    justifyContent: start
                  children:
                    - component: Text
                      name: text1
                      props:
                        value: Overdue ratio
                    - component: Button
                      name: button
                      layout:
                        horizontalAlign: end
                      props:
                        onClick:
                          $$navigationAction:
                            page: 8n03iat
                            parameters: {}
                        content: View page
                        variant: text
                - component: Text
                  name: text4
                  layout:
                    horizontalAlign: start
                  props:
                    value: Engineering KPIs
                    variant: h6
                - component: PageRow
                  name: pageRow4
                  props:
                    justifyContent: start
                  children:
                    - component: Text
                      name: text2
                      props:
                        value: HEAD CI success rate
                    - component: Button
                      name: button3
                      layout:
                        horizontalAlign: end
                      props:
                        onClick:
                          $$navigationAction:
                            page: lo33hck
                            parameters:
                              repository: mui-x
                        content: View page
                        variant: text
                - component: PageRow
                  name: pageRow1
                  props:
                    justifyContent: start
                  children:
                    - component: Text
                      name: text3
                      props:
                        value: HEAD CI median time to completion
                    - component: Button
                      name: button1
                      layout:
                        horizontalAlign: end
                      props:
                        onClick:
                          $$navigationAction:
                            page: fn03hvq
                            parameters:
                              repository: mui-x
                        content: View page
                        variant: text
                - component: Text
                  name: text9
                  layout:
                    horizontalAlign: start
                  props:
                    value: Product KPIs
                    variant: h6
                - component: PageRow
                  name: pageRow3
                  props:
                    justifyContent: start
                  children:
                    - component: PageColumn
                      name: pageColumn
                      layout:
                        columnSize: 1
                      children:
                        - component: Text
                          name: text10
                          props:
                            value: 'Community: percent of PRs merged'
                        - component: Text
                          name: text12
                          props:
                            value: 'Community: unique contributors per month'
                        - component: Text
                          name: text11
                          props:
                            value: Open PRs
                        - component: Text
                          name: text14
                          props:
                            value: 'PRs: time between open & closed '
                        - component: Text
                          name: text13
                          props:
                            value: 'Issues: time to first reply'
                        - component: Text
                          name: text15
                          props:
                            value: 'Issues: "status: waiting for maintainer" label'
                        - component: Text
                          name: text16
                          props:
                            value: Issues/PRs with no labels
                        - component: Text
                          name: text36
                          props:
                            value: 'Issues: closed vs open'
                    - component: PageColumn
                      name: pageColumn1
                      layout:
                        columnSize: 1
                      children:
                        - component: Button
                          name: button6
                          layout:
                            horizontalAlign: end
                          props:
                            onClick:
                              $$navigationAction:
                                page: KiUQrhI
                                parameters:
                                  repositoryId: '23083156'
                            content: View page
                            variant: text
                        - component: Button
                          name: button7
                          layout:
                            horizontalAlign: end
                          props:
                            onClick:
                              $$navigationAction:
                                page: ck33hgb
                                parameters: {}
                            content: View page
                            variant: text
                        - component: Button
                          name: button8
                          layout:
                            horizontalAlign: end
                          props:
                            onClick:
                              $$navigationAction:
                                page: 39j3h6b
                                parameters:
                                  repo: material-ui
                                  warning: '50'
                            content: View page
                            variant: text
                        - component: Button
                          name: button10
                          layout:
                            horizontalAlign: end
                          props:
                            onClick:
                              $$navigationAction:
                                page: 9ou3hb2
                                parameters:
                                  repoId: '23083156'
                            content: View page
                            variant: text
                        - component: Button
                          name: button9
                          layout:
                            horizontalAlign: end
                          props:
                            onClick:
                              $$navigationAction:
                                page: fo163htb
                                parameters:
                                  repoId: '23083156'
                            content: View page
                            variant: text
                        - component: Button
                          name: button11
                          layout:
                            horizontalAlign: end
                          props:
                            onClick:
                              $$navigationAction:
                                page: hj1i3hqe
                                parameters:
                                  repository: material-ui
                            content: View page
                            variant: text
                        - component: Button
                          name: button12
                          layout:
                            horizontalAlign: end
                          props:
                            onClick:
                              $$navigationAction:
                                page: bse3h9c
                                parameters: {}
                            content: View page
                            variant: text
                        - component: Button
                          name: button30
                          layout:
                            horizontalAlign: end
                          props:
                            onClick:
                              $$navigationAction:
                                page: 2413lvx
                                parameters:
                                  repoId: '23083156'
                            content: View page
                            variant: text
                - component: Text
                  name: text17
                  layout:
                    horizontalAlign: start
                  props:
                    value: Support KPIs
                    variant: h6
                - component: PageRow
                  name: pageRow10
                  props:
                    justifyContent: start
                  children:
                    - component: PageColumn
                      name: pageColumn2
                      layout:
                        columnSize: 1
                      children:
                        - component: Text
                          name: text18
                          props:
                            value: 'Zendesk: First reply time'
                        - component: Text
                          name: text19
                          props:
                            value: 'Zendesk: Satisfaction rating'
                    - component: PageColumn
                      name: pageColumn3
                      layout:
                        columnSize: 1
                      children:
                        - component: Button
                          name: button14
                          layout:
                            horizontalAlign: end
                          props:
                            onClick:
                              $$navigationAction:
                                page: hr03hdi
                                parameters: {}
                            content: View page
                            variant: text
                        - component: Button
                          name: button13
                          layout:
                            horizontalAlign: end
                          props:
                            onClick:
                              $$navigationAction:
                                page: xu1r3hzj
                                parameters: {}
                            content: View page
                            variant: text
                - component: Text
                  name: text5
                  layout:
                    horizontalAlign: start
                  props:
                    value: People KPIs
                    variant: h6
                - component: PageRow
                  name: pageRow11
                  props:
                    justifyContent: start
                  children:
                    - component: PageColumn
                      name: pageColumn5
                      layout:
                        columnSize: 1
                      children:
                        - component: Text
                          name: text6
                          props:
                            value: Gender
                        - component: Text
                          name: text7
                          props:
                            value: Gender Engineering
                        - component: Text
                          name: text8
                          props:
                            value: Gender Management
                    - component: PageColumn
                      name: pageColumn6
                      layout:
                        columnSize: 1
                      children:
                        - component: Button
                          name: button2
                          layout:
                            horizontalAlign: end
                          props:
                            onClick:
                              $$navigationAction:
                                page: id9G8nf
                                parameters: {}
                            content: View page
                            variant: text
                        - component: Button
                          name: button4
                          layout:
                            horizontalAlign: end
                          props:
                            onClick:
                              $$navigationAction:
                                page: ZGrUwtd
                                parameters:
                                  department: ''
                            content: View page
                            variant: text
                        - component: Button
                          name: button5
                          layout:
                            columnSize: 1
                            horizontalAlign: end
                          props:
                            onClick:
                              $$navigationAction:
                                page: oEEu_u7
                                parameters: {}
                            content: View page
                            variant: text
                - component: Text
                  name: text22
                  layout:
                    horizontalAlign: start
                  props:
                    value: MUI Core KPIs
                    variant: h6
                - component: PageRow
                  name: pageRow12
                  props:
                    justifyContent: start
                  children:
                    - component: PageColumn
                      name: pageColumn8
                      layout:
                        columnSize: 1
                      children:
                        - component: Text
                          name: text24
                          props:
                            value: Community Core
                        - component: Text
                          name: text23
                          props:
                            value: Base UI NPM KPIs
                        - component: Text
                          name: text32
                          props:
                            value: Joy UI NPM KPIs
                    - component: PageColumn
                      name: pageColumn9
                      layout:
                        columnSize: 1
                      children:
                        - component: Button
                          name: button17
                          layout:
                            columnSize: 1
                            horizontalAlign: end
                          props:
                            onClick:
                              $$navigationAction:
                                page: 9r8fshsf
                                parameters: {}
                            content: View page
                            variant: text
                        - component: Button
                          name: button16
                          layout:
                            columnSize: 1
<<<<<<< HEAD
                          children:
                            - component: Text
                              name: text24
                              props:
                                value: Community Core
                            - component: Text
                              name: text23
                              props:
                                value: Base UI NPM KPIs
                            - component: Text
                              name: text32
                              props:
                                value: Joy UI NPM KPIs
                            - component: Text
                              name: text34
                              props:
                                value: Material UI - team stats
                        - component: PageColumn
                          name: pageColumn9
                          layout:
                            columnSize: 1
                          children:
                            - component: Button
                              name: button17
                              layout:
                                columnSize: 1
                                horizontalAlign: end
                              props:
                                onClick:
                                  $$navigationAction:
                                    page: 9r8fshsf
                                    parameters: {}
                                content: View page
                                variant: text
                            - component: Button
                              name: button16
                              layout:
                                columnSize: 1
                                horizontalAlign: end
                              props:
                                onClick:
                                  $$navigationAction:
                                    page: U0CsCz5
                                    parameters: {}
                                content: View page
                                variant: text
                            - component: Button
                              name: button26
                              layout:
                                columnSize: 1
                                horizontalAlign: end
                              props:
                                onClick:
                                  $$navigationAction:
                                    page: I1HlSLD
                                    parameters: {}
                                content: View page
                                variant: text
                            - component: Button
                              name: button28
                              props:
                                variant: text
                                content: View page
                                onClick:
                                  $$navigationAction:
                                    page: gtOs1gW
                                    parameters: {}
                              layout:
                                horizontalAlign: end
          props:
            visible:
              $$jsExpression: |
                tabs.value == "KPI related pages"
            sx:
              padding: 1
              border: 1px
    - component: PageRow
      name: pageRow5
=======
                            horizontalAlign: end
                          props:
                            onClick:
                              $$navigationAction:
                                page: U0CsCz5
                                parameters: {}
                            content: View page
                            variant: text
                        - component: Button
                          name: button26
                          layout:
                            columnSize: 1
                            horizontalAlign: end
                          props:
                            onClick:
                              $$navigationAction:
                                page: I1HlSLD
                                parameters: {}
                            content: View page
                            variant: text
              layout:
                columnSize: 1
      layout:
        columnSize: 1
      props:
        sx:
          padding: 1
          border: 1px
        visible:
          $$jsExpression: |
            tabs.value == "KPI related pages"
    - component: Container
      name: container
>>>>>>> e5f56b32
      children:
        - component: PageRow
          name: pageRow7
          children:
            - component: PageColumn
              name: pageColumn7
              children:
                - component: PageRow
                  name: pageRow
                  children:
                    - component: PageColumn
                      name: pageColumn10
                      layout:
                        columnSize: 1
                      children:
                        - component: Text
                          name: text20
                          props:
                            value: Bundle size
                        - component: Text
                          name: text21
                          props:
                            value: NPM version
                        - component: Text
                          name: text25
                          props:
                            value: X License validate support
                    - component: PageColumn
                      name: pageColumn11
                      layout:
                        columnSize: 1
                      children:
                        - component: Button
                          name: button24
                          layout:
                            horizontalAlign: end
                          props:
                            variant: text
                            content: View page
                            onClick:
                              $$navigationAction:
                                page: h71gdad
                                parameters:
                                  baseRef: master
                                  baseCommit: 66e13f6e354e2e4e174462c1f839c9bceb772b8b
                                  circleCIBuildNumber: '487681'
                        - component: Button
                          name: button18
                          layout:
                            horizontalAlign: end
                          props:
                            variant: text
                            content: View page
                            onClick:
                              $$navigationAction:
                                page: m023hp4
                                parameters:
                                  package: react-dom
                        - component: Button
                          name: button15
                          layout:
                            horizontalAlign: end
                          props:
                            variant: text
                            content: View page
                            onClick:
                              $$navigationAction:
                                page: jyhs86t
                                parameters:
                                  issueId: '9195'
                                  repo: mui-x
                  props:
                    justifyContent: start
              layout:
                columnSize: 1
      layout:
        columnSize: 1
      props:
        visible:
          $$jsExpression: |
            tabs.value == "Non-KPI related pages"
        sx:
          padding: 1
          border: 1px
    - component: Container
      name: container3
      layout:
        columnSize: 1
      props:
        visible:
          $$jsExpression: |
            tabs.value == "Daily operations"
        sx:
          padding: 1
          border: 1px
      children:
        - component: PageRow
          name: pageRow14
          children:
            - component: PageColumn
              name: pageColumn13
              layout:
                columnSize: 1
              children:
                - component: PageRow
                  name: pageRow2
                  props:
                    justifyContent: start
                  children:
                    - component: Text
                      name: text27
                      props:
                        value: Issues without product scope label
                    - component: Button
                      name: button25
                      layout:
                        columnSize: 1
                        horizontalAlign: end
                      props:
                        variant: text
                        content: View page
                        onClick:
                          $$navigationAction:
                            page: 7ju3hr6
                            parameters: {}
                - component: PageRow
                  name: pageRow16
                  props:
                    justifyContent: start
                  children:
                    - component: PageColumn
                      name: pageColumn12
                      layout:
                        columnSize: 1
                      children:
                        - component: Text
                          name: text31
                          props:
                            value: Label activity
                        - component: Text
                          name: text26
                          layout:
                            columnSize: 1
                          props:
                            value: Missing gitHub label
                        - component: Text
                          name: text33
                          layout:
                            columnSize: 1
                          props:
                            value: 'Open "status: waiting for maintainer" issues without assignee'
                        - component: Text
                          name: text28
                          layout:
                            columnSize: 1
                          props:
                            value: Open issues without label
                        - component: Text
                          name: text29
                          layout:
                            columnSize: 1
                          props:
                            value: Open PRs without reviewer
                        - component: Text
                          name: text30
                          layout:
                            columnSize: 1
                          props:
                            value: PRs without labels
                    - component: PageColumn
                      name: pageColumn14
                      layout:
                        columnSize: 1
                      children:
                        - component: Button
                          name: button19
                          layout:
                            columnSize: 1
                            horizontalAlign: end
                          props:
                            variant: text
                            content: View page
                            onClick:
                              $$navigationAction:
                                page: xj43hyd
                                parameters: {}
                        - component: Button
                          name: button21
                          layout:
                            columnSize: 1
                            horizontalAlign: end
                          props:
                            variant: text
                            content: View page
                            onClick:
                              $$navigationAction:
                                page: bse3h9c
                                parameters: {}
                        - component: Button
                          name: button27
                          layout:
                            columnSize: 1
                            horizontalAlign: end
                          props:
                            variant: text
                            content: View page
                            onClick:
                              $$navigationAction:
                                page: hl63hwf
                                parameters: {}
                        - component: Button
                          name: button22
                          layout:
                            columnSize: 1
                            horizontalAlign: end
                          props:
                            variant: text
                            content: View page
                            onClick:
                              $$navigationAction:
                                page: 3eVYIR_
                                parameters: {}
                        - component: Button
                          name: button23
                          layout:
                            columnSize: 1
                            horizontalAlign: end
                          props:
                            variant: text
                            content: View page
                            onClick:
                              $$navigationAction:
                                page: 1t353h04
                                parameters: {}
                        - component: Button
                          name: button20
                          layout:
                            columnSize: 1
                            horizontalAlign: end
                          props:
                            variant: text
                            content: View page
                            onClick:
                              $$navigationAction:
                                page: tn213hge
                                parameters: {}
    - component: Container
      name: container2
      layout:
        columnSize: 1
      props:
        visible:
          $$jsExpression: |
            tabs.value == "tNon-KPIs related pages"
  alias:
    - JuZeIVb
  displayName: Overview page<|MERGE_RESOLUTION|>--- conflicted
+++ resolved
@@ -426,86 +426,6 @@
                           name: button16
                           layout:
                             columnSize: 1
-<<<<<<< HEAD
-                          children:
-                            - component: Text
-                              name: text24
-                              props:
-                                value: Community Core
-                            - component: Text
-                              name: text23
-                              props:
-                                value: Base UI NPM KPIs
-                            - component: Text
-                              name: text32
-                              props:
-                                value: Joy UI NPM KPIs
-                            - component: Text
-                              name: text34
-                              props:
-                                value: Material UI - team stats
-                        - component: PageColumn
-                          name: pageColumn9
-                          layout:
-                            columnSize: 1
-                          children:
-                            - component: Button
-                              name: button17
-                              layout:
-                                columnSize: 1
-                                horizontalAlign: end
-                              props:
-                                onClick:
-                                  $$navigationAction:
-                                    page: 9r8fshsf
-                                    parameters: {}
-                                content: View page
-                                variant: text
-                            - component: Button
-                              name: button16
-                              layout:
-                                columnSize: 1
-                                horizontalAlign: end
-                              props:
-                                onClick:
-                                  $$navigationAction:
-                                    page: U0CsCz5
-                                    parameters: {}
-                                content: View page
-                                variant: text
-                            - component: Button
-                              name: button26
-                              layout:
-                                columnSize: 1
-                                horizontalAlign: end
-                              props:
-                                onClick:
-                                  $$navigationAction:
-                                    page: I1HlSLD
-                                    parameters: {}
-                                content: View page
-                                variant: text
-                            - component: Button
-                              name: button28
-                              props:
-                                variant: text
-                                content: View page
-                                onClick:
-                                  $$navigationAction:
-                                    page: gtOs1gW
-                                    parameters: {}
-                              layout:
-                                horizontalAlign: end
-          props:
-            visible:
-              $$jsExpression: |
-                tabs.value == "KPI related pages"
-            sx:
-              padding: 1
-              border: 1px
-    - component: PageRow
-      name: pageRow5
-=======
                             horizontalAlign: end
                           props:
                             onClick:
@@ -539,7 +459,6 @@
             tabs.value == "KPI related pages"
     - component: Container
       name: container
->>>>>>> e5f56b32
       children:
         - component: PageRow
           name: pageRow7
