--- conflicted
+++ resolved
@@ -21,11 +21,7 @@
     "ssh2-promise": "^1.0.3"
   },
   "devDependencies": {
-<<<<<<< HEAD
-    "@types/node": "^22.9.0",
-=======
     "@types/node": "^22.18.3",
->>>>>>> 44b6fefd
     "@types/ssh2": "^1.15.5"
   }
 }