{
  "name": "@apps/code-infra-dashboard",
  "private": true,
  "dependencies": {
    "@emotion/react": "^11.14.0",
    "@emotion/styled": "^11.14.1",
    "@mui/icons-material": "^7.3.2",
    "@mui/internal-bundle-size-checker": "workspace:*",
    "@mui/material": "^7.3.2",
    "@mui/x-charts": "^8.11.2",
    "@netlify/functions": "^4.2.5",
    "@octokit/rest": "^22.0.0",
    "@tanstack/react-query": "^5.87.1",
    "etag": "^1.8.1",
    "react": "^19.1.1",
    "react-dom": "^19.1.1",
    "react-router": "^7.9.1",
    "semver": "^7.7.2"
  },
  "devDependencies": {
    "@types/etag": "^1.8.4",
<<<<<<< HEAD
    "@types/node": "^22.9.0",
=======
    "@types/node": "^22.18.3",
>>>>>>> 44b6fefd
    "@types/react": "^19.1.12",
    "@types/react-dom": "^19.1.9",
    "@types/semver": "^7.7.1",
    "@vitejs/plugin-react": "^5.0.2",
    "netlify-cli": "^23.5.0",
    "typescript": "^5.9.2",
    "vite": "^7.1.4",
    "vite-tsconfig-paths": "^5.1.4"
  },
  "scripts": {
    "start": "vite",
    "build": "vite build",
    "dev": "netlify dev",
    "preview": "vite preview",
    "test": "echo 'No tests yet' && exit 1",
    "typescript": "tsc"
  },
  "browserslist": {
    "production": [
      ">0.2%",
      "not dead",
      "not op_mini all"
    ],
    "development": [
      "last 1 chrome version",
      "last 1 firefox version",
      "last 1 safari version"
    ]
  }
}<|MERGE_RESOLUTION|>--- conflicted
+++ resolved
@@ -19,11 +19,7 @@
   },
   "devDependencies": {
     "@types/etag": "^1.8.4",
-<<<<<<< HEAD
-    "@types/node": "^22.9.0",
-=======
     "@types/node": "^22.18.3",
->>>>>>> 44b6fefd
     "@types/react": "^19.1.12",
     "@types/react-dom": "^19.1.9",
     "@types/semver": "^7.7.1",
