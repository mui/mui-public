--- conflicted
+++ resolved
@@ -14,14 +14,9 @@
     "resolveJsonModule": true,
     "isolatedModules": true,
     "noEmit": true,
-<<<<<<< HEAD
     "jsx": "react-jsx",
     "outDir": "./build",
-    "downlevelIteration": true,
     "composite": true
-=======
-    "jsx": "react-jsx"
->>>>>>> 931afef8
   },
   "include": ["src", "functions"]
 }